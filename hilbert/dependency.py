import hilbert as h
import torch
import os
import sys

PAD = -1

<<<<<<< HEAD
MAX_SENTENCE_LENGTH = 30
PAD = torch.tensor(sys.maxsize, dtype=torch.int64) 

=======
MAX_SENTENCE_LENGTH = 100
# The dependency corpus should order sentences by length, to facilitate
# loading with minimal masking.
>>>>>>> 780bcf5e
class DependencyCorpus:

    def __init__(self, corpus_path):
        self.corpus_path = corpus_path
        self.corpus_text_path = os.path.join(corpus_path, 'corpus')
        self.dictionary = h.dictionary.Dictionary.load(os.path.join(
            corpus_path, 'dictionary'
        ))
        self.arc_dictionary = h.dictionary.Dictionary.load(os.path.join(
            corpus_path, 'arc-dictionary'
        ))
        self.data, self.sort_idxs = self.read_all()


    def read_all(self):
        sentences = []
        sentence_lengths = []
        i = 0
        for i, sentence_rows in enumerate(self.iter_sentence_rows()):
            # DEBUG: just handle the first 1000 sentences.
            if i > 1000:
                break

            sentence_data, sentence_len = self.compile_sentence(sentence_rows)
            if sentence_len > MAX_SENTENCE_LENGTH:
                continue

            sentence_lengths.append(sentence_len)
            sentences.append(sentence_data)

        sentences = torch.tensor(sentences, dtype=torch.int64)
        sentence_lengths = torch.tensor(sentence_lengths, dtype=torch.int64)
        sort_idxs = torch.argsort(sentence_lengths)
        sentences = sentences[sort_idxs]
        return sentences, sort_idxs



    def iter_sentence_rows(self):
        lines = []
        with open(self.corpus_text_path) as corpus_file:
            for line in corpus_file:
                if line.strip() == '':
                    if len(lines) > 0:
                        yield lines
                        lines = []
                else:
                    lines.append(line)
            if len(lines) > 0:
                yield lines
        


    def compile_arc_types(self, lines):
        for line in lines:
            fields = line.strip().split('\t')
            self.arc_dictionary.add_token(fields[7])


    def compile_sentence(self, lines):

        # Every sentence has first token [ROOT].
        arcs = []
        for line in lines:
            fields = line.strip().split('\t')
            arcs.append((fields[1], fields[6], fields[7]))

        encoded_arcs = [
            (
                self.dictionary.get_id_safe(arc[0], 0), 
                int(arc[1]), 
                self.arc_dictionary.get_id(arc[2])
            ) 
            for arc in arcs if arc[1] != '_' and arc[2] != '_'
        ]

        padding_length = MAX_SENTENCE_LENGTH - len(encoded_arcs)

<<<<<<< HEAD
        modifiers = [arc[0] for arc in encoded_arcs] + [PAD]*padding_length
        heads = [arc[1] for arc in encoded_arcs] + [PAD]*padding_length
        arc_types = [arc[2] for arc in encoded_arcs] + [PAD]*padding_length
=======
        modifiers = (
            [self.dictionary.get_id('[ROOT]')]  # First pos is root
            + [arc[0] for arc in encoded_arcs] 
            + [PAD]*padding_length  # Add padding so sentences have equal length
        )
        heads = (
            [PAD]   # Root has no head (it modifies nothing)
            + [arc[1] for arc in encoded_arcs] 
            + [PAD]*padding_length  # Add padding so sentences have equal length
        )
        arc_types = (
            [PAD]   # Root has no incoming arc (it modifies nothing)
            + [arc[2] for arc in encoded_arcs] 
            + [PAD]*padding_length  # Add padding so sentences have equal length
        )
>>>>>>> 780bcf5e

        assert len(modifiers) == len(heads)
        assert len(modifiers) == len(arc_types)

        return [modifiers, heads, arc_types], len(arcs)
<|MERGE_RESOLUTION|>--- conflicted
+++ resolved
@@ -3,17 +3,9 @@
 import os
 import sys
 
-PAD = -1
-
-<<<<<<< HEAD
 MAX_SENTENCE_LENGTH = 30
 PAD = torch.tensor(sys.maxsize, dtype=torch.int64) 
 
-=======
-MAX_SENTENCE_LENGTH = 100
-# The dependency corpus should order sentences by length, to facilitate
-# loading with minimal masking.
->>>>>>> 780bcf5e
 class DependencyCorpus:
 
     def __init__(self, corpus_path):
@@ -92,12 +84,7 @@
 
         padding_length = MAX_SENTENCE_LENGTH - len(encoded_arcs)
 
-<<<<<<< HEAD
-        modifiers = [arc[0] for arc in encoded_arcs] + [PAD]*padding_length
-        heads = [arc[1] for arc in encoded_arcs] + [PAD]*padding_length
-        arc_types = [arc[2] for arc in encoded_arcs] + [PAD]*padding_length
-=======
-        modifiers = (
+       modifiers = (
             [self.dictionary.get_id('[ROOT]')]  # First pos is root
             + [arc[0] for arc in encoded_arcs] 
             + [PAD]*padding_length  # Add padding so sentences have equal length
@@ -112,7 +99,6 @@
             + [arc[2] for arc in encoded_arcs] 
             + [PAD]*padding_length  # Add padding so sentences have equal length
         )
->>>>>>> 780bcf5e
 
         assert len(modifiers) == len(heads)
         assert len(modifiers) == len(arc_types)
