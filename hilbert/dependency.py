import os
import torch

import hilbert as h

MAX_SENTENCE_LENGTH = 30
PAD = h.CONSTANTS.PAD


class DependencyCorpus:

    def __init__(self, corpus_path):
        self.corpus_path = corpus_path
        self.corpus_text_path = os.path.join(corpus_path, 'corpus')
        self.dictionary = h.dictionary.Dictionary.load(os.path.join(
            corpus_path, 'dictionary'
        ))
        self.arc_dictionary = h.dictionary.Dictionary.load(os.path.join(
            corpus_path, 'arc-dictionary'
        ))
        self.sentences, self.sentence_lengths, self.sort_idxs = self.read_all()

    def read_all(self):
        sentences = []
        sentence_lengths = []
        for sent_id, sentence_rows in enumerate(self.iter_sentence_rows()):

            sentence_data, sentence_len = self.compile_sentence(sentence_rows)
            if sentence_len > MAX_SENTENCE_LENGTH:
                continue
            sentence_lengths.append(sentence_len)
            sentences.append(sentence_data)

        sentence_lengths = torch.tensor(sentence_lengths, dtype=torch.int64)
        sort_idxs = torch.argsort(sentence_lengths)
        return sentences, sentence_lengths, sort_idxs

    def iter_sentence_rows(self):
        lines = []
        with open(self.corpus_text_path) as corpus_file:
            for line in corpus_file:
                if line.strip() == '':
                    if len(lines) > 0:
                        yield lines
                        lines = []
                else:
                    lines.append(line)
            if len(lines) > 0:
                yield lines

    def compile_arc_types(self, lines):
        for line in lines:
            fields = line.strip().split('\t')
            self.arc_dictionary.add_token(fields[7])

<<<<<<< HEAD
    def compile_sentence(self, lines):
=======

    def print_sentence(self, modifiers, head_ids, arc_types):
        for modifier, head_id, arc_type in zip(modifiers, head_ids, arc_types):
            modifier = self.dictionary.get_token(modifier)
            head = (
                None if head_id == PAD else
                self.dictionary.get_token(modifiers[head_id])
            )
            arc_type = (
                None if arc_type == PAD else
                self.arc_dictionary.get_token(arc_type)
            )
            print(modifier, head, arc_type)

>>>>>>> 7c65d2a2

    def compile_sentence(self, lines):
        """
        Compiling the sentence involves the following subtasks:
         - Parsing three fields out of the conll format: the word (aka
           modifier), the head-pointer, and the arc-type.
         - Mapping the list of words (aka modifiers) into their dictionary
            IDs.
         - Mapping the list of arc types into their dictionary IDs.
         - Filtering out any words that don't have heads (i.e. that don't
            participate in the dependency tree).
         - Re-mapping the head-pointers so that they point to the correct
            head (in the modifiers list) after filtering words without heads.
        """

        # We're going to assemble three lists to characterize this sentence
        # We pre-fill each list with one element representing the ROOT.
        # The ROOT has no head, so we use padding for its head and arc-type.
        modifiers = [self.dictionary.get_id('[ROOT]')]
        head_ids = [PAD]
        arc_types = [PAD]

        # We'll parse each line, extracting the modifier, head-pointer, and
        # arc-type.  Meanwhile, we will filter out non-dependency-linked
        # tokens (usually punctuation), and we will keep track of where the
        # head-pointers should point to in order to address a modifier at 
        # it's new post-filtering index.
        filtered_token_ids = [0]    # Pre-insert ROOT's filtered id.
        current_token_id = 1
        for line in lines:

            # Only include tokens that are in the parse tree.
            fields = line.strip().split('\t')
            head_id = int(fields[6]) if fields[6] != '_' else None
            if head_id is None:
                filtered_token_ids.append(None)
                continue

            # OK to include this token in the three lists!
            modifiers.append(self.dictionary.get_id_safe(fields[1], 0))
            head_ids.append(head_id)
            arc_types.append(self.arc_dictionary.get_id(fields[7]))

            # Maintain the mapping between original id and filtered id.
            filtered_token_ids.append(current_token_id)
            current_token_id += 1

        # Re-map all head-pointers so they refer to correct (filtered) ids.
        head_ids = [
            PAD if head_id == PAD else filtered_token_ids[head_id] 
            for head_id in head_ids
        ]

        assert len(modifiers) == len(head_ids)
        assert len(modifiers) == len(arc_types)

        return (modifiers, head_ids, arc_types), len(modifiers)

        # Every sentence has first token [ROOT].
        root_arc = (self.dictionary.get_id('[ROOT]'), PAD, PAD)
<<<<<<< HEAD
        encoded_arcs = [root_arc] + [
            (
                self.dictionary.get_id_safe(arc[0], 0),
                int(arc[1]),
                self.arc_dictionary.get_id(arc[2])
            )
            for arc in arcs if arc[1] != '_' and arc[2] != '_'
        ]
=======
        encoded_arcs = [root_arc]
        head_decrement = 0
        for arc in arcs:
            if arc[1] == '_' or arc[2] == '_':
                head_decrement += 1
                continue
            encoded_arcs.append((
                self.dictionary.get_id_safe(arc[0], 0), 
                int(arc[1]) - head_decrement, 
                self.arc_dictionary.get_id(arc[2])
            )) 
>>>>>>> 7c65d2a2

        padding_length = MAX_SENTENCE_LENGTH - len(encoded_arcs)

        modifiers = [arc[0] for arc in encoded_arcs]
        heads = [arc[1] for arc in encoded_arcs]
        arc_types = [arc[2] for arc in encoded_arcs]

<<<<<<< HEAD
        assert len(modifiers) == len(heads)
        assert len(modifiers) == len(arc_types)

        return (modifiers, heads, arc_types), len(modifiers)
=======
>>>>>>> 7c65d2a2
<|MERGE_RESOLUTION|>--- conflicted
+++ resolved
@@ -1,11 +1,10 @@
+import hilbert as h
+import torch
 import os
-import torch
-
-import hilbert as h
+import sys
 
 MAX_SENTENCE_LENGTH = 30
 PAD = h.CONSTANTS.PAD
-
 
 class DependencyCorpus:
 
@@ -19,6 +18,7 @@
             corpus_path, 'arc-dictionary'
         ))
         self.sentences, self.sentence_lengths, self.sort_idxs = self.read_all()
+
 
     def read_all(self):
         sentences = []
@@ -35,6 +35,8 @@
         sort_idxs = torch.argsort(sentence_lengths)
         return sentences, sentence_lengths, sort_idxs
 
+
+
     def iter_sentence_rows(self):
         lines = []
         with open(self.corpus_text_path) as corpus_file:
@@ -47,15 +49,14 @@
                     lines.append(line)
             if len(lines) > 0:
                 yield lines
+        
+
 
     def compile_arc_types(self, lines):
         for line in lines:
             fields = line.strip().split('\t')
             self.arc_dictionary.add_token(fields[7])
 
-<<<<<<< HEAD
-    def compile_sentence(self, lines):
-=======
 
     def print_sentence(self, modifiers, head_ids, arc_types):
         for modifier, head_id, arc_type in zip(modifiers, head_ids, arc_types):
@@ -70,7 +71,6 @@
             )
             print(modifier, head, arc_type)
 
->>>>>>> 7c65d2a2
 
     def compile_sentence(self, lines):
         """
@@ -131,16 +131,6 @@
 
         # Every sentence has first token [ROOT].
         root_arc = (self.dictionary.get_id('[ROOT]'), PAD, PAD)
-<<<<<<< HEAD
-        encoded_arcs = [root_arc] + [
-            (
-                self.dictionary.get_id_safe(arc[0], 0),
-                int(arc[1]),
-                self.arc_dictionary.get_id(arc[2])
-            )
-            for arc in arcs if arc[1] != '_' and arc[2] != '_'
-        ]
-=======
         encoded_arcs = [root_arc]
         head_decrement = 0
         for arc in arcs:
@@ -152,7 +142,6 @@
                 int(arc[1]) - head_decrement, 
                 self.arc_dictionary.get_id(arc[2])
             )) 
->>>>>>> 7c65d2a2
 
         padding_length = MAX_SENTENCE_LENGTH - len(encoded_arcs)
 
@@ -160,10 +149,3 @@
         heads = [arc[1] for arc in encoded_arcs]
         arc_types = [arc[2] for arc in encoded_arcs]
 
-<<<<<<< HEAD
-        assert len(modifiers) == len(heads)
-        assert len(modifiers) == len(arc_types)
-
-        return (modifiers, heads, arc_types), len(modifiers)
-=======
->>>>>>> 7c65d2a2
