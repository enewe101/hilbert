import hilbert as h
import torch
import os
import sys

MAX_SENTENCE_LENGTH = 30
PAD = h.CONSTANTS.PAD

class DependencyCorpus:

    def __init__(self, corpus_path):
        self.corpus_path = corpus_path
        self.corpus_text_path = os.path.join(corpus_path, 'corpus')
        self.dictionary = h.dictionary.Dictionary.load(os.path.join(
            corpus_path, 'dictionary'
        ))
        self.arc_dictionary = h.dictionary.Dictionary.load(os.path.join(
            corpus_path, 'arc-dictionary'
        ))
        self.sentences, self.sentence_lengths, self.sort_idxs = self.read_all()


    def read_all(self):
        sentences = []
        sentence_lengths = []
        for sent_id, sentence_rows in enumerate(self.iter_sentence_rows()):

            sentence_data, sentence_len = self.compile_sentence(sentence_rows)
            if sentence_len > MAX_SENTENCE_LENGTH:
                continue
            sentence_lengths.append(sentence_len)
            sentences.append(sentence_data)

        sentence_lengths = torch.tensor(sentence_lengths, dtype=torch.int64)
        sort_idxs = torch.argsort(sentence_lengths)
        return sentences, sentence_lengths, sort_idxs



    def iter_sentence_rows(self):
        lines = []
        with open(self.corpus_text_path) as corpus_file:
            for line in corpus_file:
                if line.strip() == '':
                    if len(lines) > 0:
                        yield lines
                        lines = []
                else:
                    lines.append(line)
            if len(lines) > 0:
                yield lines
        


    def compile_arc_types(self, lines):
        for line in lines:
            fields = line.strip().split('\t')
            self.arc_dictionary.add_token(fields[7])


    def compile_sentence(self, lines):

        arcs = []
        for line in lines:
            fields = line.strip().split('\t')
            arcs.append((fields[1], fields[6], fields[7]))

        # Every sentence has first token [ROOT].
        root_arc = (self.dictionary.get_id('[ROOT]'), PAD, PAD)
        encoded_arcs = [root_arc] + [
            (
                self.dictionary.get_id_safe(arc[0], 0), 
                int(arc[1]), 
                self.arc_dictionary.get_id(arc[2])
            ) 
            for arc in arcs if arc[1] != '_' and arc[2] != '_'
        ]

        padding_length = MAX_SENTENCE_LENGTH - len(encoded_arcs)

<<<<<<< HEAD
        modifiers = (
             [self.dictionary.get_id('[ROOT]')]  # First pos is root
             + [arc[0] for arc in encoded_arcs] 
             + [PAD]*padding_length  # Add padding so sentences have equal length
        )
        heads = (
            [PAD]   # Root has no head (it modifies nothing)
            + [arc[1] for arc in encoded_arcs] 
            + [PAD]*padding_length  # Add padding so sentences have equal length
        )
        arc_types = (
            [PAD]   # Root has no incoming arc (it modifies nothing)
            + [arc[2] for arc in encoded_arcs] 
            + [PAD]*padding_length  # Add padding so sentences have equal length
        )
=======
        modifiers = [arc[0] for arc in encoded_arcs]
        heads = [arc[1] for arc in encoded_arcs]
        arc_types = [arc[2] for arc in encoded_arcs]
>>>>>>> d5bfd34e

        assert len(modifiers) == len(heads)
        assert len(modifiers) == len(arc_types)

        return (modifiers, heads, arc_types), len(modifiers)
<|MERGE_RESOLUTION|>--- conflicted
+++ resolved
@@ -78,27 +78,9 @@
 
         padding_length = MAX_SENTENCE_LENGTH - len(encoded_arcs)
 
-<<<<<<< HEAD
-        modifiers = (
-             [self.dictionary.get_id('[ROOT]')]  # First pos is root
-             + [arc[0] for arc in encoded_arcs] 
-             + [PAD]*padding_length  # Add padding so sentences have equal length
-        )
-        heads = (
-            [PAD]   # Root has no head (it modifies nothing)
-            + [arc[1] for arc in encoded_arcs] 
-            + [PAD]*padding_length  # Add padding so sentences have equal length
-        )
-        arc_types = (
-            [PAD]   # Root has no incoming arc (it modifies nothing)
-            + [arc[2] for arc in encoded_arcs] 
-            + [PAD]*padding_length  # Add padding so sentences have equal length
-        )
-=======
         modifiers = [arc[0] for arc in encoded_arcs]
         heads = [arc[1] for arc in encoded_arcs]
         arc_types = [arc[2] for arc in encoded_arcs]
->>>>>>> d5bfd34e
 
         assert len(modifiers) == len(heads)
         assert len(modifiers) == len(arc_types)
