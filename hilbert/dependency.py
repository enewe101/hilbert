--- conflicted
+++ resolved
@@ -4,15 +4,8 @@
 import sys
 
 MAX_SENTENCE_LENGTH = 30
-PAD = torch.tensor(sys.maxsize, dtype=torch.int64) 
+PAD = h.CONSTANTS.PAD
 
-<<<<<<< HEAD
-
-MAX_SENTENCE_LENGTH = 100
-# The dependency corpus should order sentences by length, to facilitate
-# loading with minimal masking.
-=======
->>>>>>> 62782210
 class DependencyCorpus:
 
     def __init__(self, corpus_path):
@@ -32,7 +25,7 @@
         sentence_lengths = []
         i = 0
         for i, sentence_rows in enumerate(self.iter_sentence_rows()):
-            # DEBUG: just handle the first 1000 sentences.
+            print('DEBUG: dependency corpus taking only first 1000 sentences.')
             if i > 1000:
                 break
 
@@ -72,15 +65,14 @@
 
     def compile_sentence(self, lines):
 
-        # Every sentence has first token [ROOT].
         arcs = []
         for line in lines:
             fields = line.strip().split('\t')
             arcs.append((fields[1], fields[6], fields[7]))
 
-        encoded_arcs = [
-            (self.dictionary.get_id('[ROOT]'), PAD, PAD)
-        ] + [
+        # Every sentence has first token [ROOT].
+        root_arc = (self.dictionary.get_id('[ROOT]'), PAD, PAD)
+        encoded_arcs = [root_arc] + [
             (
                 self.dictionary.get_id_safe(arc[0], 0), 
                 int(arc[1]), 
@@ -90,28 +82,9 @@
         ]
 
         padding_length = MAX_SENTENCE_LENGTH - len(encoded_arcs)
-<<<<<<< HEAD
         modifiers = [arc[0] for arc in encoded_arcs]
         heads = [arc[1] for arc in encoded_arcs]
         arc_types = [arc[2] for arc in encoded_arcs]
-=======
-
-       modifiers = (
-            [self.dictionary.get_id('[ROOT]')]  # First pos is root
-            + [arc[0] for arc in encoded_arcs] 
-            + [PAD]*padding_length  # Add padding so sentences have equal length
-        )
-        heads = (
-            [PAD]   # Root has no head (it modifies nothing)
-            + [arc[1] for arc in encoded_arcs] 
-            + [PAD]*padding_length  # Add padding so sentences have equal length
-        )
-        arc_types = (
-            [PAD]   # Root has no incoming arc (it modifies nothing)
-            + [arc[2] for arc in encoded_arcs] 
-            + [PAD]*padding_length  # Add padding so sentences have equal length
-        )
->>>>>>> 62782210
 
         assert len(modifiers) == len(heads)
         assert len(modifiers) == len(arc_types)
