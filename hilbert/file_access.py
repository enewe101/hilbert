"""
This module makes it easier to access specific chunks in a file, without
having to read sequentially to that chunk.  This makes it easier to parallelize
the extraction of occurrence statistics from a large file.
"""

import time
from multiprocessing import Pool

import math
import os


def f(a):
    time.sleep(1)
    return a * a


def readlines_parallel(path, num_readers):
    p = Pool(5)
    for result in p.imap_unordered(f, range(15)):
        print(result)


def open_chunk(path, chunk, num_chunks):
    """
    Iterate contiguous lines corresponding to a fraction of the file, generally
    starting mid-file, but always ensuring it yields full lines of the 
    original file.  To ensure that whole lines are yielded, the precice 
    starting and ending points will correspond to the byte following the first
    newline after byte `chunk/num_chunks` and the byte corresponding to the 
    first newline after `(chunk+1)/num_chunks`.
    """
    # Do a few validations.  These can't be done inside _open_chunk, because
    # it is a generator, and no lines within it will be run until the first
    # element is requested in the calling frame.  We would rather fail
    # immediately if there is a basic problem.
    _fail_fast(path, chunk, num_chunks)
    return _open_chunk(path, chunk, num_chunks)


def _fail_fast(path, chunk, num_chunks):
    # Test that the file is readable.
    with open(path) as file:
        pass
    # Ensure valid values for chunk and num_chunks.
    if chunk >= num_chunks:
        raise ValueError('`chunk` must be less than `num_chunks`.')


def _open_chunk(path, chunk, num_chunks):
    """
    Generator supporting the functionality of open_chunk.  Do not call this
    directly, call `open_chunk` instead.
    """
    total_bytes = os.path.getsize(path)
    start_point = math.ceil(total_bytes / num_chunks * chunk)
    end_point = math.ceil(total_bytes / num_chunks * (chunk + 1))
    with open(path, errors='replace') as f:
        f.seek(start_point)

        # We are generally landing midline, and we don't know where the 
        # last newline was, so we discard this partial line (it is included 
        # in the previous chunk, which must always read through until the 
        # newline occurring on or after its own endpoint, putting cursor
        # strictly after its endpoint).  But, in the case of the fist chunk
        # we must include the first line.
        if chunk > 0:
            f.readline()
        cursor = f.tell()

        while cursor <= end_point and cursor < total_bytes:
            yield f.readline()
            cursor = f.tell()

<<<<<<< HEAD
        raise StopIteration
=======
        return
        
>>>>>>> 7c65d2a2


def open_chunk_slow(path, chunk, num_chunks):
    """
    Equivalent to `open_chunk` in terms of the file data yielded, but much
    slower in practice, because it reads sequentially until startpoint, rather
    than seeking to it directly.
    """
    total_bytes = os.path.getsize(path)
    start_point = math.ceil(total_bytes / num_chunks * chunk)
    end_point = math.ceil(total_bytes / num_chunks * (chunk + 1))
    with open(path, errors='replace') as f:
        cursor = f.tell()
        while cursor < start_point:
            f.readline()

        while cursor <= end_point:
            yield f.readline()
            cursor = f.tell()

<<<<<<< HEAD
        raise StopIteration
=======
        return
        
>>>>>>> 7c65d2a2
<|MERGE_RESOLUTION|>--- conflicted
+++ resolved
@@ -4,22 +4,24 @@
 the extraction of occurrence statistics from a large file.
 """
 
+import os
+import math
 import time
 from multiprocessing import Pool
 
-import math
-import os
-
-
 def f(a):
     time.sleep(1)
-    return a * a
+    return a*a
 
 
 def readlines_parallel(path, num_readers):
     p = Pool(5)
     for result in p.imap_unordered(f, range(15)):
         print(result)
+
+
+    
+
 
 
 def open_chunk(path, chunk, num_chunks):
@@ -39,6 +41,7 @@
     return _open_chunk(path, chunk, num_chunks)
 
 
+
 def _fail_fast(path, chunk, num_chunks):
     # Test that the file is readable.
     with open(path) as file:
@@ -46,6 +49,7 @@
     # Ensure valid values for chunk and num_chunks.
     if chunk >= num_chunks:
         raise ValueError('`chunk` must be less than `num_chunks`.')
+
 
 
 def _open_chunk(path, chunk, num_chunks):
@@ -73,12 +77,8 @@
             yield f.readline()
             cursor = f.tell()
 
-<<<<<<< HEAD
-        raise StopIteration
-=======
         return
         
->>>>>>> 7c65d2a2
 
 
 def open_chunk_slow(path, chunk, num_chunks):
@@ -99,9 +99,5 @@
             yield f.readline()
             cursor = f.tell()
 
-<<<<<<< HEAD
-        raise StopIteration
-=======
         return
-        
->>>>>>> 7c65d2a2
+        