--- conflicted
+++ resolved
@@ -44,10 +44,10 @@
 
 
 
-"""
-Class for dense matrix factorization data loading.
-"""
 class DenseShardPreloader(BatchPreloader):
+    """
+    Class for dense matrix factorization data loading.
+    """
 
     def __init__(
         self, bigram_path, sector_factor, shard_factor,
@@ -126,15 +126,9 @@
 
 
 
-"""
-<<<<<<< HEAD
-Class for dense matrix factorization data loading.
-"""
 class SampleMaxLikelihoodLoader:
 
     def __init__(self, bigram_path, sector_factor):
-        """
-        """
         self.bigram_path = bigram_path
         self.sector_factor = sector_factor
         self.bigram_sector = None
@@ -173,14 +167,12 @@
 
 
 
-"""
-Class for smart compressed data loading & iteration.
-=======
-A somewhat data-inefficient class for compressed representation.
-But very very parallelizable on GPU.
->>>>>>> 8a392b89
-"""
 class TupSparsePreloader(BatchPreloader):
+    """
+    Class for smart compressed data loading & iteration.
+    A somewhat data-inefficient class for compressed representation.
+    But very very parallelizable on GPU.
+    """
 
     def __init__(
             self, bigram_path,
