import numpy as np
import os
import torch
import warnings

import hilbert as h


def get_constructor(model_str):
    return {
        'mle': build_mle_solver,
        'glove': build_glove_solver,
        'sgns': build_sgns_solver,
        'mle_sample': build_mle_sample_solver
    }[model_str]


def get_optimizer(opt_str, learner, learning_rate):
    optimizers = {
        'sgd': torch.optim.SGD,
        'adam': torch.optim.Adam,
        'adagrad': torch.optim.Adagrad,
    }
    if opt_str not in optimizers:
        valid_opt_strs = ["{}".format(k) for k in optimizers.keys()]
        valid_opt_strs[-1] = "or " + valid_opt_strs[-1]
        raise ValueError("Optimizer choice be one of '{}'. Got '{}'.".format(
            ', '.join(valid_opt_strs), opt_str
        ))

    return ResettableOptimizer(optimizers[opt_str], learner, learning_rate)


class ResettableOptimizer:
    # Create an underlying optimizer, and memorize the constructor arguments
    def __init__(self, opt_class, learner, lr):
        self.opt_class = opt_class
        self.learner = learner
        self.lr = lr
        self.reset()

    # Delegate everything not found here to the underlying optimizer
    def __getattr__(self, attr):
        return self.opt.__getattribute__(attr)

    # Create the underlying optimizer
    def reset(self, lr=None):
        self.lr = self.lr if lr is None else lr
        self.opt = self.opt_class(self.learner.parameters(), lr=self.lr)


def get_lr_scheduler(
        scheduler_str,
        optimizer,
        start_lr,
        num_updates,
        end_learning_rate=None,
        lr_scheduler_constant_fraction=1,
        verbose=False
    ):

    if scheduler_str == 'None':
        return []

    scheduler_options = {
        'linear': h.scheduler.LinearLRScheduler,
        'inverse': h.scheduler.InverseLRScheduler,

    }

    # error handling for unrecognized learning rate scheduler string.
    if scheduler_str not in scheduler_options:
<<<<<<< HEAD
        valid_scheduler_strs = ["{}".format(k) for k in
                                scheduler_options.keys()]
=======
        valid_scheduler_strs = [
            "{}".format(k) for k in scheduler_options.keys()
        ]
>>>>>>> 7c65d2a2
        valid_scheduler_strs[-1] = "or " + valid_scheduler_strs[-1]
        raise ValueError("Scheduler choice be one of '{}'. Got '{}'.".format(
            ', '.join(valid_scheduler_strs), scheduler_str
        ))

    if start_lr < 0:
        raise ValueError(
<<<<<<< HEAD
            "Learning rate must be non-negative, got start_lr={} < 0".format(
                start_lr))
=======
            "Learning rate must be non-negative, got start_lr={} < 0"
            .format(start_lr)
        )
>>>>>>> 7c65d2a2

    if end_learning_rate < 0:
        end_learning_rate = 0

    scheduler = scheduler_options[scheduler_str]

    if scheduler_str == 'linear':
        msg = "End learning rate for linear learning rate scheduler is None."
        assert end_learning_rate is not None, msg
        return [scheduler(optimizer, start_lr, num_updates, end_learning_rate)]

    elif scheduler_str == 'inverse':
        # num_updates is the total number of updates, inverse scheduler keep
        # start constant learning rate for num_updates * fraction updates

        is_illegal_lr = (
            lr_scheduler_constant_fraction > 1 
            or lr_scheduler_constant_fraction <= 0
        )
        if lr_scheduler_constant_fraction == 1:
            if verbose:
                warnings.warn(
                    "Using inverse learning rate scheduler without setting "
                    "the constant fraction. Learning rate keep constant for "
                    "all updates."
                )
        elif is_illegal_lr:
            lr_scheduler_constant_fraction = 1
            if verbose:
                print(
<<<<<<< HEAD
                    "Constant fraction should be a number betweeen 0 and 1. \n Setting constant fraction to 1..")
        else:
            pass
        return [scheduler(optimizer, start_lr,
                          num_updates * lr_scheduler_constant_fraction)]
=======
                    "Constant fraction should be a number betweeen 0 and 1. \n"
                    "Setting constant fraction to 1.."
                )
        else:
            pass

        factor = num_updates * lr_scheduler_constant_fraction
        schedulers = [scheduler(optimizer, start_lr, factor)]

        return schedulers

>>>>>>> 7c65d2a2
    else:
        raise ValueError("Scheduler string not found!")


def get_init_embs(path, device):
    if path is None:
        return None
    device = h.utils.get_device(device)
    inits = h.embeddings.Embeddings.load(path)
    return [
        None if p is None else p.to(device)
        for p in (inits.V, inits.W, inits.vb, inits.wb)
    ]


# TODO: Purge?
def yields_recallable(f):
    """
    Given a function f, define a *recallable* function g, such that g returns
    always the same value as f, plus it returns another function h (the
    recall function).  The recall function is defined as follows:

        Given that h is the recall function produced at x:
        g(x) = f(x), h
        Then calling h with no parameters is like calling f at x:
        h() = f(x)

        I.e. h is like f curried with arguments x.

    h can nevertheless be supplied overriding kwargs for arguments initially
    supplied as kwargs to g, and this will evaluate f at the original set of
    arguments, but with any newly supplied kwargs overriding original values.
    """

    def recallable(*args, **kwargs):
        result = f(*args, **kwargs)

        def recall(**kwargs_mod):
            new_kwargs = {**kwargs, **kwargs_mod}
            return f(*args, **new_kwargs)

        return result, recall

    return recallable



def build_mle_sample_solver(
        cooccurrence_path,
        temperature=2,  # MLE option
        batch_size=10000,
        balanced=True,
        gibbs=False,
        gibbs_iteration=1,
        get_distr=False,
        bias=False,
        init_embeddings_path=None,
        dimensions=300,
        learning_rate=0.01,
        opt_str='adam',
        scheduler_str=None,
        lr_scheduler_constant_fraction=1,
        end_learning_rate=0,
        num_updates=1,
        min_cooccurrence_count=None,
        seed=1917,
        device=None,
        verbose=True,
        gradient_accumulation=1,
        gradient_clipping=None,
):
    """
    Similar to build_mle_solver, but it is based on 
    approximating the loss function using sampling.

    min_cooccurrence_count: A small number threshold of cooc counts to be
    removed to fit into the GPU memory.
    """

    np.random.seed(seed)
    torch.random.manual_seed(seed)

    dictionary = h.dictionary.Dictionary.load(
        os.path.join(cooccurrence_path, 'dictionary'))

    if balanced:
        print('Keep your balance.')
        loss = h.loss.BalancedSampleMLELoss()
    elif gibbs:
        print('Use Gibbs loss.')
        loss = h.loss.GibbsSampleMLELoss()
    else:
        loss = h.loss.SampleMLELoss()

    learner = h.learner.SampleLearner(
        vocab=len(dictionary),
        covocab=len(dictionary),
        d=dimensions,
        bias=bias,
        init=get_init_embs(init_embeddings_path, device),
        device=device
    )
    if gibbs:
        print("Using Gibbs sampling.")
        loader = h.loader.GibbsSampleLoader(
            cooccurrence_path=cooccurrence_path,
            learner=learner,
            gibbs_iteration=gibbs_iteration,
            get_distr=get_distr,
            temperature=temperature,
            batch_size=batch_size,
            device=device,
            verbose=verbose,
            min_cooccurrence_count=min_cooccurrence_count,
        )
    else:
        if balanced:
            print('CPU loader for balanced samples.')
            loader_class = h.loader.CPUSampleLoader
        else:
            loader_class = h.loader.GPUSampleLoader

        loader = loader_class(
            cooccurrence_path=cooccurrence_path,
            temperature=temperature,
            batch_size=batch_size,
            device=device,
            verbose=verbose,
            min_cooccurrence_count=min_cooccurrence_count,
        )

    optimizer = get_optimizer(opt_str, learner, learning_rate)

    if scheduler_str is not None:
        lr_scheduler = get_lr_scheduler(
            scheduler_str=scheduler_str,
            optimizer=optimizer,
            start_lr=learning_rate,
            num_updates=num_updates,
            end_learning_rate=end_learning_rate,
            lr_scheduler_constant_fraction=lr_scheduler_constant_fraction,
            verbose=verbose)


    else:
        lr_scheduler = []

    solver = h.solver.Solver(
        loader=loader,
        loss=loss,
        learner=learner,
        optimizer=optimizer,
        schedulers=lr_scheduler,
        dictionary=dictionary,
        verbose=verbose,
        gradient_accumulation=gradient_accumulation,
        gradient_clipping=gradient_clipping
    )

    return solver




def build_dependency_solver(
        dependency_path,
        batch_size=10000,
        init_embeddings_path=None,
        dimensions=300,
        learning_rate=0.01,
        opt_str='adam',
        num_updates=1,
        num_negative_samples=1,
        seed=1917,
        device=None,
        verbose=True,
    ):
    """
    This trains a simplified descriminative dependency parsing model.
    """

    np.random.seed(seed)
    torch.random.manual_seed(seed)

    dictionary = h.dictionary.Dictionary.load(
        os.path.join(dependency_path, 'dictionary'))

    loss = h.loss.NegativeSampleLoss()

    learner = h.learner.DependencyLearner(
        vocab=len(dictionary),
        covocab=len(dictionary),
        d=dimensions,
        init=get_init_embs(init_embeddings_path, device),
        num_negative_samples=num_negative_samples,
        device=device
    )

    loader = h.loader.DependencyLoader(
        dependency_path,
        batch_size=batch_size,
        device=device,
        verbose=verbose
    )

    optimizer = get_optimizer(opt_str, learner, learning_rate)

    solver = h.solver.Solver(
        loader=loader,
        loss=loss,
        learner=learner,
        optimizer=optimizer,
        dictionary=dictionary,
        verbose=verbose,
    )

    return solver



def build_multisense_solver(
        cooccurrence_path,
        temperature=2,  # MLE option
        batch_size=10000,
        bias=False,
        init_embeddings_path=None,
        dimensions=300,
        num_senses=5,
        learning_rate=0.01,
        opt_str='adam',
        seed=1917,
        device=None,
        verbose=True
):
    """
    Similar to build_mle_solver, but it is based on 
    approximating the loss function using sampling.
    """

    np.random.seed(seed)
    torch.random.manual_seed(seed)

    dictionary = h.dictionary.Dictionary.load(
        os.path.join(cooccurrence_path, 'dictionary'))

    loss = h.loss.BalancedSampleMLELoss()

    learner = h.learner.MultisenseLearner(
        vocab=len(dictionary),
        covocab=len(dictionary),
        d=dimensions,
        num_senses=num_senses,
        bias=bias,
        init=get_init_embs(init_embeddings_path, device),
        device=device
    )

    loader = h.loader.CPUSampleLoader(
        cooccurrence_path=cooccurrence_path,
        temperature=temperature,
        batch_size=batch_size,
        device=device,
        verbose=verbose
    )

    optimizer = get_optimizer(opt_str, learner, learning_rate)

    solver = h.solver.Solver(
        loader=loader,
        loss=loss,
        learner=learner,
        optimizer=optimizer,
        schedulers=lr_scheduler,
        dictionary=dictionary,
        verbose=verbose,
    )

    return solver


def build_mle_solver(
        cooccurrence_path,
        temperature=2,  # MLE option
        shard_factor=1,  # Dense option
        bias=False,
        init_embeddings_path=None,
        dimensions=300,
        learning_rate=0.01,
        opt_str='adam',
        seed=1917,
        device=None,
        verbose=True,
):
    np.random.seed(seed)
    torch.random.manual_seed(seed)

    dictionary = h.dictionary.Dictionary.load(
        os.path.join(cooccurrence_path, 'dictionary'))

    loss = h.loss.MLELoss(ncomponents=len(dictionary) ** 2)

    learner = h.learner.DenseLearner(
        vocab=len(dictionary),
        covocab=len(dictionary),
        d=dimensions,
        bias=bias,
        init=get_init_embs(init_embeddings_path, device),
        device=device
    )

    loader = h.loader.DenseLoader(
        cooccurrence_path,
        shard_factor,
        include_unigrams=loss.REQUIRES_UNIGRAMS,
        device=device,
        verbose=verbose,
    )

    optimizer = get_optimizer(opt_str, learner, learning_rate)

    solver = h.solver.Solver(
        loader=loader,
        loss=loss,
        learner=learner,
        optimizer=optimizer,
        schedulers=[],
        dictionary=dictionary,
        verbose=verbose,
    )
    return solver


def build_sgns_solver(
        cooccurrence_path,
        k=15,  # SGNS option
        undersampling=2.45e-5,  # SGNS option
        smoothing=0.75,  # SGNS option
        shard_factor=1,  # Dense option
        bias=False,
        init_embeddings_path=None,
        dimensions=300,
        learning_rate=0.01,
        opt_str='adam',
        seed=1917,
        device=None,
        verbose=True,
):
    np.random.seed(seed)
    torch.random.manual_seed(seed)

    dictionary = h.dictionary.Dictionary.load(
        os.path.join(cooccurrence_path, 'dictionary'))

    loss = h.loss.SGNSLoss(ncomponents=len(dictionary) ** 2, k=k)

    learner = h.learner.DenseLearner(
        vocab=len(dictionary),
        covocab=len(dictionary),
        d=dimensions,
        bias=bias,
        init=get_init_embs(init_embeddings_path, device),
        device=device
    )

    loader = h.loader.DenseLoader(
        cooccurrence_path,
        shard_factor,
        include_unigrams=loss.REQUIRES_UNIGRAMS,
        undersampling=undersampling,
        smoothing=smoothing,
        device=device,
        verbose=verbose,
    )

    optimizer = get_optimizer(opt_str, learner, learning_rate)

    solver = h.solver.Solver(
        loader=loader,
        loss=loss,
        learner=learner,
        optimizer=optimizer,
        schedulers=[],
        dictionary=dictionary,
        verbose=verbose,
    )
    return solver


def build_glove_solver(
        cooccurrence_path,
        X_max=100,  # Glove option
        alpha=3 / 4,  # Glove option
        shard_factor=1,  # Dense option
        bias=True,
        init_embeddings_path=None,
        dimensions=300,
        learning_rate=0.01,
        opt_str='adam',
        seed=1917,
        device=None,
        verbose=True,
):
    np.random.seed(seed)
    torch.random.manual_seed(seed)

    dictionary = h.dictionary.Dictionary.load(
        os.path.join(cooccurrence_path, 'dictionary'))

    learner = h.learner.DenseLearner(
        vocab=len(dictionary),
        covocab=len(dictionary),
        d=dimensions,
        bias=bias,
        init=get_init_embs(init_embeddings_path, device),
        device=device
    )

    loss = h.loss.GloveLoss(
        ncomponents=len(dictionary) ** 2, X_max=100, alpha=3 / 4)

    loader = h.loader.DenseLoader(
        cooccurrence_path,
        shard_factor,
        include_unigrams=loss.REQUIRES_UNIGRAMS,
        device=device,
        verbose=verbose,
    )

    optimizer = get_optimizer(opt_str, learner, learning_rate)

    solver = h.solver.Solver(
        loader=loader,
        loss=loss,
        learner=learner,
        optimizer=optimizer,
        schedulers=[],
        dictionary=dictionary,
        verbose=verbose,
    )
    return solver<|MERGE_RESOLUTION|>--- conflicted
+++ resolved
@@ -1,9 +1,8 @@
+import os
 import numpy as np
-import os
 import torch
+import hilbert as h
 import warnings
-
-import hilbert as h
 
 
 def get_constructor(model_str):
@@ -70,14 +69,7 @@
 
     # error handling for unrecognized learning rate scheduler string.
     if scheduler_str not in scheduler_options:
-<<<<<<< HEAD
-        valid_scheduler_strs = ["{}".format(k) for k in
-                                scheduler_options.keys()]
-=======
-        valid_scheduler_strs = [
-            "{}".format(k) for k in scheduler_options.keys()
-        ]
->>>>>>> 7c65d2a2
+        valid_scheduler_strs = ["{}".format(k) for k in scheduler_options.keys()]
         valid_scheduler_strs[-1] = "or " + valid_scheduler_strs[-1]
         raise ValueError("Scheduler choice be one of '{}'. Got '{}'.".format(
             ', '.join(valid_scheduler_strs), scheduler_str
@@ -85,14 +77,9 @@
 
     if start_lr < 0:
         raise ValueError(
-<<<<<<< HEAD
-            "Learning rate must be non-negative, got start_lr={} < 0".format(
-                start_lr))
-=======
             "Learning rate must be non-negative, got start_lr={} < 0"
             .format(start_lr)
         )
->>>>>>> 7c65d2a2
 
     if end_learning_rate < 0:
         end_learning_rate = 0
@@ -109,7 +96,7 @@
         # start constant learning rate for num_updates * fraction updates
 
         is_illegal_lr = (
-            lr_scheduler_constant_fraction > 1 
+            lr_scheduler_constant_fraction > 1
             or lr_scheduler_constant_fraction <= 0
         )
         if lr_scheduler_constant_fraction == 1:
@@ -122,14 +109,7 @@
         elif is_illegal_lr:
             lr_scheduler_constant_fraction = 1
             if verbose:
-                print(
-<<<<<<< HEAD
-                    "Constant fraction should be a number betweeen 0 and 1. \n Setting constant fraction to 1..")
-        else:
-            pass
-        return [scheduler(optimizer, start_lr,
-                          num_updates * lr_scheduler_constant_fraction)]
-=======
+                 print(
                     "Constant fraction should be a number betweeen 0 and 1. \n"
                     "Setting constant fraction to 1.."
                 )
@@ -141,7 +121,6 @@
 
         return schedulers
 
->>>>>>> 7c65d2a2
     else:
         raise ValueError("Scheduler string not found!")
 
@@ -186,7 +165,6 @@
         return result, recall
 
     return recallable
-
 
 
 def build_mle_sample_solver(
