import hilbert as h
import torch
import torch.nn as nn

# noinspection PyCallingNonCallable
def xavier(shape, device):
    return nn.init.xavier_uniform_(torch.zeros(shape, device=device))



class EmbeddingLearner(nn.Module):

    def __init__(
            self,
            vocab=None,
            covocab=None,
            d=None,
            bias=False,
            one_sided = 'no',
            init=None,
            device=None
        ):

        super(EmbeddingLearner, self).__init__()

        # Own it
        self.V_shape = (vocab, d)
        self.W_shape = (covocab, d)
        self.R_shape = d
        self.vb_shape = (1, vocab)
        self.wb_shape = (1, covocab)
        self.bias = bias
        self.one_sided = one_sided
        self.device = h.utils.get_device(device)

        # Initialize the model parameters.
        if init is None:
            self.V, self.W, self.R, self.vb, self.wb = None, None, None, None, None
            self.reset()
        else:
            self.V = nn.Parameter(init[0], True)
            self.W = nn.Parameter(init[1], True)
            self.R = torch.eye(self.R_shape)
            self.vb = None if init[2] is None else nn.Parameter(init[2], True)
            self.wb = None if init[3] is None else nn.Parameter(init[3], True)
            self._validate_initialization()


    def _validate_initialization(self):
        """Raise an error if the caller passed in bad inits."""
        if not self.bias and (self.vb is not None or self.wb is not None):
            raise ValueError('No-bias model initialized with biases.')
        elif self.bias and (self.vb is None or self.wb is None):
            raise ValueError('Bias model initialized without biases.')
        if self.V.shape != self.V_shape or self.W.shape != self.W_shape:
            raise ValueError(
                "Model parameters have initialized with incorrect shape. "
                "Got {}, but expected {}.".format(self.V.shape, self.V_shape)
            )


    def reset(self):
        self.V = nn.Parameter(xavier(self.V_shape, self.device), True)
        if self.one_sided == 'yes':
            self.W = None
            self.R = None
        elif self.one_sided == 'R':
            self.W = None
            self.R = nn.Parameter(nn.init.xavier_uniform_(
                torch.eye(self.R_shape, device=self.device)))
        else:
            self.W = nn.Parameter(xavier(self.W_shape, self.device), True)
            self.R = None 

        if self.bias:
            print("initialized with bias")
            self.vb = nn.Parameter(
                xavier(self.vb_shape, self.device).squeeze(), True)
            if self.one_sided == 'no':
                self.wb = nn.Parameter(
                    xavier(self.wb_shape, self.device).squeeze(), True)
            else:
                self.wb = None


    def get_embedding_params(self):
        """Return just the model parameters that constitute "embeddings"."""
        return self.V, self.W, self.vb, self.wb


    # TODO: this shouldn't be necessary, self.parameters will automatically
    # collect all tensors that are Parameters.
    def get_params(self):
        """Return *all* the model params."""
        return self.V, self.W, self.vb, self.wb


    def forward(self, *input):
        raise NotImplementedError('Not implemented!')



class DenseLearner(EmbeddingLearner):
    def forward(self, shard):
        V = self.V[shard[1]].squeeze()
        W = self.W[shard[0]].squeeze()
        response = W @ V.t()
        if self.bias:
            response += self.vb[shard[1]].view(1, -1)
            response += self.wb[shard[0]].view(-1, 1)
        return response



class SampleLearner(EmbeddingLearner):
    def forward(self, IJ):
<<<<<<< HEAD
        if self.one_sided == 'R':
            response = torch.sum(self.V[IJ[:,0]] * torch.mm(self.V[IJ[:,1]],self.R), dim=1)
            if self.bias:
                response += self.vb[IJ[:,0]]
                response += self.vb[IJ[:,1]]

        elif self.one_sided == 'yes':
            response = torch.sum(self.V[IJ[:,0]] *self.V[IJ[:,1]], dim=1)
            if self.bias:
                response += self.vb[IJ[:,0]]
                response += self.vb[IJ[:,1]]

        else:
            response = torch.sum(self.V[IJ[:,0]] * self.W[IJ[:,1]], dim=1)
            if self.bias:
                response += self.vb[IJ[:,0]]
                response += self.wb[IJ[:,1]]
        
=======
        # term-wise multiplication
        response = torch.sum(self.V[IJ[:,0]] * self.W[IJ[:,1]], dim=1)
        if self.bias:
            response += self.vb[IJ[:,0]]
            response += self.wb[IJ[:,1]]
>>>>>>> d5bfd34e
        return response



class MultisenseLearner(nn.Module):

    def __init__(
            self,
            vocab=None,
            covocab=None,
            d=None,
            num_senses=None,
            bias=False,
            init=None,
            device=None
        ):

        super(MultisenseLearner, self).__init__()

        # Own it
        self.V_shape = (vocab, d, num_senses)
        self.W_shape = (covocab, d, num_senses)
        self.vb_shape = (vocab, num_senses)
        self.wb_shape = (covocab, num_senses)
        self.vocab = vocab
        self.covocab = covocab
        self.num_senses = num_senses
        self.bias = bias
        self.device = h.utils.get_device(device)

        # Initialize the model parameters.
        if init is None:
            self.V, self.W, self.vb, self.wb = None, None, None, None
            self.reset()
        else:
            self.V = nn.Parameter(init[0], True)
            self.W = nn.Parameter(init[1], True) 
            self.vb = None if init[2] is None else nn.Parameter(init[2], True)
            self.wb = None if init[3] is None else nn.Parameter(init[3], True)
            self._validate_initialization()


    def _validate_initialization(self):
        """Raise an error if the caller passed in bad inits."""
        if not self.bias and (self.vb is not None or self.wb is not None):
            raise ValueError('No-bias model initialized with biases.')
        elif self.bias and (self.vb is None or self.wb is None):
            raise ValueError('Bias model initialized without biases.')
        if self.V.shape != self.V_shape or self.W.shape != self.W_shape:
            raise ValueError(
                "Model parameters have initialized with incorrect shape. "
                "Got {}, but expected {}.".format(self.V.shape, self.V_shape)
            )


    def reset(self):
        self.V = nn.Parameter(xavier(self.V_shape, self.device), True)
        self.W = nn.Parameter(xavier(self.W_shape, self.device), True)
        if self.bias:
            self.vb = nn.Parameter(
                xavier(self.vb_shape, self.device).squeeze(), True)
            self.wb = nn.Parameter(
                xavier(self.wb_shape, self.device).squeeze(), True)


    def get_embedding_params(self):
        """Return just the model parameters that constitute "embeddings"."""
        return self.V, self.W, self.vb, self.wb


    # TODO: this shouldn't be necessary, self.parameters will automatically
    # collect all tensors that are Parameters.
    def get_params(self):
        """Return *all* the model params."""
        return self.V, self.W, self.vb, self.wb


    def forward(self, IJ):

        # Sum the bias terms for each sense combination in each sample.
        bias = 0
        if self.bias:
            bias = (
                self.wb[IJ[:,1]].view(IJ.shape[0], self.num_senses, 1)
                + self.vb[IJ[:,0]].view(IJ.shape[0], 1, self.num_senses)
            )

        # Calculate the inner product of each sense combination in each sample.
        mat_muls = torch.bmm(
            self.W[IJ[:,1]].transpose(dim0=1, dim1=2),
            self.V[IJ[:,0]]
        )
        # mat_muls.shape = (vocab, num_senses, num_senses)

        # Calculate the super-dot-product for each sample.
        mat_muls += bias
        exped = torch.exp(mat_muls)
        response = torch.log(exped.sum(dim=2).sum(dim=1))

        return response





class DependencyLearner(nn.Module):

    def __init__(
            self,
            vocab=None,
            covocab=None,
            d=None,
            init=None,
            device=None
        ):

        super(ParseLearner, self).__init__()
        if init is not None:
            raise NotImplementedError(
                "supplying initial embeddings is not yet supported!")

        # Own it
        self.V_shape = (vocab, d)
        self.W_shape = (covocab, d)
        self.vb_shape = (1, vocab)
        self.wb_shape = (1, covocab)
        self.device = h.utils.get_device(device)

        # Initialize the model parameters.
        if init is None:
            self.V, self.W, self.vb, self.wb = None, None, None, None
            self.reset()
        else:
            self.V = nn.Parameter(init[0], True)
            self.W = nn.Parameter(init[1], True) 
            self.vb = None if init[2] is None else nn.Parameter(init[2], True)
            self.wb = None if init[3] is None else nn.Parameter(init[3], True)
            self._validate_initialization()


    def _validate_initialization(self):
        if self.V.shape != self.V_shape or self.W.shape != self.W_shape:
            raise ValueError(
                "Model parameters have initialized with incorrect shape. "
                "Got {}, but expected {}.".format(self.V.shape, self.V_shape)
            )


    def reset(self):
        self.V = nn.Parameter(xavier(self.V_shape, self.device), True)
        self.W = nn.Parameter(xavier(self.W_shape, self.device), True)
        self.vb = nn.Parameter(
            xavier(self.vb_shape, self.device).squeeze(), True)
        self.wb = nn.Parameter(
            xavier(self.wb_shape, self.device).squeeze(), True)


    def get_embedding_params(self):
        """Return just the model parameters that constitute "embeddings"."""
        return self.V, self.W, self.vb, self.wb


    # TODO: this shouldn't be necessary, self.parameters will automatically
    # collect all tensors that are Parameters.
    def get_params(self):
        """Return *all* the model params."""
        return self.V, self.W, self.vb, self.wb


    def forward(self, positives):
        """
        When doing a negative sampling approach, normally the negatives
        would be generated by some external loader.  However, in this case
        we are doing something closer to contrastive divergenece, and therefore,
        negative samples need to be generated by the model itself.
        For this reason, in the forward pass, we generate negative samples
        and include them in the forward pass.  This learner needs to agree
        with the loss function in terms of what part of the output of forward
        corresponds to positives, and what part corresponds to negatives.
        """

        # positives is a (batch-size, 2, T) tensor, where T is the max
        # sentence length
        batch_size, _, max_sentence_length = positives.shape
        words = positives[:,0,:]

        idx0 = [
            i for i in range(batch_size) 
            for j in range(max_sentence_length)
        ]
        import pdb; pdb.set_trace()
        head_ids = positives[:,1,:].contiguous().view(-1)
        heads = positives[idx0,0,head_ids].view(-1, max_sentence_length)

        covectors = self.W[words]
        vectors = self.V[heads]

        dotted = covectors * vectors

        # Mask contributions from the root choosing a head
        dotted[:,0,:] = 0
        scores = dotted.sum(1).sum(1)
        return scores


    def negative_sweep(self, positives, mask):

        # Need to add ability to sample the root.  Include it at the end
        # of the sentence.  Include root in dictionary and embeddings.
        assert mask.dtype == torch.uint8

        # Drop tags for now
        positives = positives[:,0:2,:] 
        negatives = torch.zeros_like(positives)
        negatives[:,0,:] = positives[:,0,:]
        batch_size, _, sentence_length = positives.shape

        # Access the vectors and covectors
        words = positives[:,0,:]
        vectors = self.V[words]
        covectors = self.W[words]

        # Calculate energies
        energies = torch.bmm(covectors, vectors.transpose(1,2))

        # Block out prohibited states:
        #   Don't choose self as a head
        diag_mask = (
            slice(None), range(sentence_length), range(sentence_length))
        energies[diag_mask] = torch.tensor(-float('inf'))

        # Don't choose padding as a head
        reflected_mask = (mask.unsqueeze(1) * mask.unsqueeze(2)).byte()
        energies[1-reflected_mask] = torch.tensor(-float('inf'))
        import pdb; pdb.set_trace()



    def negative_sample(self, positives, mask):

        # Need to add ability to sample the root.  Include it at the end
        # of the sentence.  Include root in dictionary and embeddings.
        assert mask.dtype == torch.uint8

        # Drop tags for now
        positives = positives[:,0:2,:] 
        negatives = torch.zeros_like(positives)
        negatives[:,0,:] = positives[:,0,:]
        batch_size, _, sentence_length = positives.shape

        reflected_mask = (mask.unsqueeze(1) * mask.unsqueeze(2)).byte()
        words = positives[:,0,:]
        vectors = self.V[words]
        covectors = self.W[words]
        energies = torch.bmm(covectors, vectors.transpose(1,2))
        diag_mask = (
            slice(None), range(sentence_length), range(sentence_length))
        energies[diag_mask] = torch.tensor(-float('inf'))
        energies[1-reflected_mask] = torch.tensor(-float('inf'))

        unnormalized_probs = torch.exp(energies)
        unnormalized_probs_2d = unnormalized_probs.view(-1, sentence_length)
        unnormalized_probs_2d[1-mask.reshape(-1),:] = 1
        totals = unnormalized_probs_2d.sum(dim=1, keepdim=True)
        probs = unnormalized_probs_2d / totals

        sample = torch.distributions.Categorical(probs).sample()
        reshaped_sample = sample.reshape(-1, 1, sentence_length)

        idx1 = [i for i in range(batch_size) for j in range(sentence_length)]
        idx2 = [j for i in range(batch_size) for j in range(sentence_length)]

        negatives[idx1,1,idx2] = sample

        negatives[:,1,:][1-mask] = 0

        return negatives









<|MERGE_RESOLUTION|>--- conflicted
+++ resolved
@@ -114,7 +114,6 @@
 
 class SampleLearner(EmbeddingLearner):
     def forward(self, IJ):
-<<<<<<< HEAD
         if self.one_sided == 'R':
             response = torch.sum(self.V[IJ[:,0]] * torch.mm(self.V[IJ[:,1]],self.R), dim=1)
             if self.bias:
@@ -133,13 +132,11 @@
                 response += self.vb[IJ[:,0]]
                 response += self.wb[IJ[:,1]]
         
-=======
         # term-wise multiplication
         response = torch.sum(self.V[IJ[:,0]] * self.W[IJ[:,1]], dim=1)
         if self.bias:
             response += self.vb[IJ[:,0]]
             response += self.wb[IJ[:,1]]
->>>>>>> d5bfd34e
         return response
 
 
