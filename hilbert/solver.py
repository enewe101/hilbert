import torch

import hilbert as h
from hilbert.tracer import tracer


class Solver(object):

    def __init__(
            self,
            loader,
            loss,
            learner,
            optimizer,
            schedulers=None,
            dictionary=None,
            verbose=True,
            gradient_accumulation=1,
            gradient_clipping=None
    ):

        """
        This class is responsible for putting "turning the crank" on the
        learning process.  It takes the model through update steps, by
        iterating bathes from the loader, calculating forward passes through
        both the model and the loss function, calling the backwards pass,
        and ticking forward the optimizer's state, along with ticking forward
        any schedulers.

        The main point is to conveniently package up all of the usual things
        that go within the core training loop.  It lets callers of 
        Solver.cycle() concisely ask to iterate forward by some number
        of updates, without needing to know all the pieces of machinery in the
        training loop and how they work together.

        Solver.cycle() also support gradient accumulation calculation.
        """

        # Own it like you do
        self.loader = loader
        self.loss = loss
        self.optimizer = optimizer
        self.learner = learner
        self.schedulers = schedulers or []
        self.dictionary = dictionary
        self.verbose = verbose
        self.gradient_accumulation = gradient_accumulation
        self.gradient_clipping = gradient_clipping

        # Other solver state
        self.cur_loss = None
        self.V_norm = None
        self.W_norm = None

    def reset(self, lr=None):
        """
        Re-initialize the learner's parameters and the optimizer's state.
        """
        self.learner.reset()
        self.optimizer.reset(lr)

    def describe(self):
        s = 'Loader: {}\n'.format(self.loader.__class__.__name__)
        s += 'Loss: {}\n'.format(self.loss.__class__.__name__)
        s += 'Optimizer: {}\n'.format(self.optimizer.__class__.__name__)
        s += 'Learner: {}\n'.format(self.learner.__class__.__name__)
        # s += 'Schedulers: {}\n'.format(self.describe_schedulers())
        s += 'Dictionary: {} words\n'.format(len(self.dictionary))
        h.tracer.tracer.trace(s)

    def get_embeddings(self):
        detached_embedding_params = (
            p.detach() if p is not None else None
            for p in self.learner.get_embedding_params()
        )
        return h.embeddings.Embeddings(
            *detached_embedding_params,
            dictionary=self.dictionary,
            verbose=self.verbose
        )

    def get_params(self):
        return self.learner.get_params()

    def cycle(self, updates_per_cycle=1, monitor_closely=False):
        grad_accumulation_step = self.gradient_accumulation

        # Run a bunch of updates.
        for update_id in range(updates_per_cycle):

            # Train on as many batches as the loader deems to be one update.
            for batch_id, batch_data in self.loader:

                # Consider this batch and learn.
                response = self.learner(batch_id, batch_data)

                # clear gradient
                if update_id == 0:
                    self.optimizer.zero_grad()

                self.cur_loss = self.loss(response, batch_data)
                self.cur_loss.backward()
                grad_accumulation_step = grad_accumulation_step - 1

                if self.gradient_clipping is not None:
<<<<<<< HEAD
                    torch.nn.utils.clip_grad_norm_(self.learner.parameters(),
                                                   max_norm=self.gradient_clipping)
=======
                    torch.nn.utils.clip_grad_norm_(
                        self.learner.parameters(),
                        max_norm=self.gradient_clipping
                    )
>>>>>>> 7c65d2a2

                if monitor_closely:
                    if self.cur_loss.item() > 1e4:
                        pos_pairs, neg_pairs = self.loader.get_batch_words(
                            batch_id, self.dictionary)

                        UserWarning(
                            "Extreme loss value is detected. current loss is "
                            "greater than 1e4,\n" "Positive sample word pairs "
                            "are :{}\nNegative sample word pairs are :{}\n"
                            .format(
                                ", ".join(map(str, pos_pairs)),
                                ", ".join(map(str, neg_pairs))
                            )
                        )

                if grad_accumulation_step == 0:
                    self.optimizer.step()
                    self.optimizer.zero_grad()
                    grad_accumulation_step = self.gradient_accumulation

                # learning rate scheduler steps regardless of optimizer update
                for scheduler in self.schedulers:
                    scheduler.step()

                # Nan Police.
                if torch.isnan(self.cur_loss):
                    # Drop your tensors! You're under arrest!
                    del response
                    del self.cur_loss
                    torch.cuda.empty_cache()
                    raise h.exceptions.DivergenceError('Model has diverged!')

                if monitor_closely:
                    tracer.declare('loss', self.cur_loss.item())
                tracer.declare('loss', self.cur_loss.item())
        # don't waste the gradient!
        self.optimizer.step()
        self.optimizer.zero_grad()

        return self.cur_loss.item()<|MERGE_RESOLUTION|>--- conflicted
+++ resolved
@@ -103,15 +103,10 @@
                 grad_accumulation_step = grad_accumulation_step - 1
 
                 if self.gradient_clipping is not None:
-<<<<<<< HEAD
-                    torch.nn.utils.clip_grad_norm_(self.learner.parameters(),
-                                                   max_norm=self.gradient_clipping)
-=======
                     torch.nn.utils.clip_grad_norm_(
                         self.learner.parameters(),
                         max_norm=self.gradient_clipping
                     )
->>>>>>> 7c65d2a2
 
                 if monitor_closely:
                     if self.cur_loss.item() > 1e4:
@@ -147,9 +142,10 @@
 
                 if monitor_closely:
                     tracer.declare('loss', self.cur_loss.item())
-                tracer.declare('loss', self.cur_loss.item())
+
         # don't waste the gradient!
         self.optimizer.step()
         self.optimizer.zero_grad()
+        tracer.declare('loss', self.cur_loss.item())
 
         return self.cur_loss.item()