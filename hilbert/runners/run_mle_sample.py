--- conflicted
+++ resolved
@@ -7,11 +7,8 @@
     h.runners.run_base.add_balanced_arg(parser)
     h.runners.run_base.add_gibbs_arg(parser)
     h.runners.run_base.add_bias_arg(parser)
-<<<<<<< HEAD
     h.runners.run_base.add_one_sided_arg(parser)    
-=======
     h.runners.run_base.add_remove_cooc_arg(parser)
->>>>>>> d5bfd34e
     return parser
 
 
