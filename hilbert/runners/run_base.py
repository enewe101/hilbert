import os
import hilbert as h
from hilbert.tracer import tracer
from argparse import ArgumentParser



def factory_args(args):
    ignore = {
        'save_embeddings_dir', 'num_writes',
        'monitor_closely', 'debug'
    }

    return {key:args[key] for key in args if key not in ignore}


def run(solver_factory, **args):
    """
    Use run the solver for many updates, and periodically write the model 
    parameters to disk.
    """
    # Do some unpacking
    monitor_closely = args['monitor_closely']
    num_writes = args['num_writes']
    num_updates = args['num_updates']
    save_dir = args['save_embeddings_dir']
    verbose = args['verbose']

    # Make sure the output dir exists.
    if not os.path.exists(save_dir):
        os.makedirs(save_dir)

    # Make the tracer (which helps us print / log), and generate a preamble.
    tracer.open(os.path.join(save_dir, 'trace.txt'))
    tracer.verbose = verbose

    # Make a little preamble in the trace.  Todays date, and the exact
    # command used
    tracer.today()
    tracer.command()
    tracer.declare_many(
        {'solver_factory':solver_factory.__name__, **args}
    )

    solver = solver_factory(**h.runners.run_base.factory_args(args))
    solver.describe()

    # Trigger interactive debugger to explore solver behavior if desired.
    if args['debug']:
        import pdb; pdb.set_trace()

    # Train train train!  Write to disk once in awhile!
    updates_per_write = int(num_updates / num_writes)
    for write_num in range(num_writes):
        try:
            solver.cycle(updates_per_write, monitor_closely)
        except h.exceptions.DivergenceError:
            tracer.declare(key='wrote_num', value=write_num+1)
            raise h.exceptions.DivergenceError("Model has diverged")
        num_updates = updates_per_write * (write_num+1)
        save_path = os.path.join(save_dir, '{}'.format(num_updates))
        solver.get_embeddings().save(save_path)

    tracer.today()

class ModelArgumentParser(ArgumentParser):
    def parse_args(self):
        args = vars(super(ModelArgumentParser, self).parse_args())
        args['save_embeddings_dir'] = os.path.join(
            h.CONSTANTS.RC['embeddings_dir'], args['save_embeddings_dir'])
<<<<<<< HEAD
        args['cooccurrence_path'] = os.path.join(
            h.CONSTANTS.RC['cooccurrence_dir'], args['cooccurrence_path'])
        # if args['init_embeddings_path'] is not None:
            # args['init_embeddings_path'] = os.path.join(
            #     h.CONSTANTS.RC['embeddings_dir'], args['init_embeddings_path'])

=======
        args['corpus_stats_path'] = os.path.join(
            h.CONSTANTS.RC['cooccurrence_dir'], args['corpus_stats_path'])
        if args['init_embeddings_path'] is not None:
            args['init_embeddings_path'] = os.path.join(
                h.CONSTANTS.RC['embeddings_dir'], args['init_embeddings_path'])
>>>>>>> c36ceb6d
        return args


def add_bias_arg(parser):
    parser.add_argument(
        '--bias', action='store_true', dest='bias',
        help=(
            "Set this flag to include biases in the model for each vector and "
            "covector"
        )
    )


def add_temperature_arg(parser):
    parser.add_argument(
        '--temperature', '-t', type=float, default=2, dest='temperature',
        help=(
            "equalizes weighting for loss from individual token pairs.  "
            "Use temperature > 1 for more equal weights."
        )
    )

def add_num_negative_samples_arg(parser):
    parser.add_argument(
        '--num-negative-samples', '-N', type=int, default=1,
        help=(
            "Number of negative samples to draw for each positive sample.  "
            "Drawing more negative samples can improve the estimate of the "
            "gradient.  The contribution of negative samples to the gradient "
            "is divided by N hence an average across negative samples is used."
        )
    )


def add_balanced_arg(parser):
    parser.add_argument(
        '--balanced', '-B', action='store_true',
        help=(
            "Sample positive and negative samples together, using importance "
            "sampling with the independence distribution as proposal."
        )
    )

def add_gibbs_arg(parser):
    parser.add_argument(
        '--gibbs', '-G', action='store_true', default=False,
        help=(
            "Sample positive and negative samples together, using Gibbs "
            "sampler to sample negative samples from the model distribution. "
            "Get actual samples by default."
        )
    )
    parser.add_argument(
        '--gibbs_iteration', type=int, default=1,
        help=(
            "Number of Gibbs iteration to run before drawing negative samples."
        )
    )
    parser.add_argument(
        '--get_distr', action='store_true',
        help=(
            "Rather than getting actual samples drawn from the model "
            "distribution, get the model distribution instead."
        )
    )

def add_num_senses_arg(parser):
    parser.add_argument(
        '--num_senses', '-K', type=int, required=True,
        help=(
            "Number of sense vectors to allocate per vocabulary item."
        )
    )

def add_batch_size_arg(parser):
    parser.add_argument(
        '--batch-size', '-p', type=int, default=10000,
        help=(
            "Size of sampled batches of (i,j)-pairs used for each update. "
            "Each batch has positive and negative samples, so will have "
            "2*batch_size samples in total."
        )
    )


def add_shard_factor_arg(parser):
    parser.add_argument(
        '--shard-factor', type=int, default=1,
        help="Divide sectors by shard_factor**2 to make it fit on GPU."
    )

def add_remove_cooc_arg(parser):
    parser.add_argument(
        '--remove-threshold', '-thres', type=int, default=10, 
        dest='min_cooccurrence_count',
        help=(
            "A small number threshold of cooc counts to be removed to fit "
            "into the GPU memory."
        )
    )

def add_gradient_clipping_arg(parser):
    parser.add_argument(
        '--clipping', '-C', type=float, default=None, dest='gradient_clipping',
        help="gradient clipping value."
    )

def add_LR_scheduler_arg(parser):
    # can't have both LR and LR scheduler??
    parser.add_argument(
        '--LR-scheduler', default=None, choices=['linear', 'inverse', 'None'],
        dest='scheduler_str', help="Type of learning rate scheduler"
    )
    parser.add_argument(
        '--LR-scheduler-endLR', '-le', type=float, default=0.0,
        dest='end_learning_rate',
        help="The end learning rate for linear learning rate scheduler"
    )
    parser.add_argument(
        '--lr_scheduler_fraction', '-frac', type=float, default=0.1,
        dest='lr_scheduler_constant_fraction',
        help=(
            "Required for inverse LR scheduler. Control the number of updates "
            "for which learning rate stays constant."
        )
    )

def add_gradient_accumulation_arg(parser):
    parser.add_argument(
        '--gradient-accumulation', '-ga', type=int, default=1,
        dest='gradient_accumulation',
        help="Accumulate gradients for number of updates."
    )



#def add_common_constructor_args(parser):
#    """
#    Add the arguments that are common to all model constructors.
#    """
#    parser.add_argument(
#        '--corpus-stats-path', '-c', required=True, dest='corpus_stats_path',
#        help=(
#            "path to corpus statistics to be used for training. "
#            "E.g. for window-based embedding models, this is the path to the "
#            "cooccurrence statistics.  For models that make use of the "
#            "dependency parse, this is the path to the dependency data."
#        )
#    )
#    parser.add_argument(
#        '--optimizer', '-s', default='adam', help="Type of optimizer to use",
#        dest='opt_str'
#    )
#    parser.add_argument(
#        '--learning-rate', '-l', type=float, default=0.01,
#        help="Learning rate",
#    )
#    parser.add_argument(
#        '--device', default='cuda:0', dest='device',
#        help="Name of the processor we want to use for math (default is cuda:0)"
#    )
#    parser.add_argument(
#        '--init', '-i', dest="init_embeddings_path", default=None,
#        help="Name of embeddings subdirectory to use as initialization"
#    )
#    parser.add_argument(
#        '--seed', '-S', type=int, default=1917, help="Random seed"
#    )
#    parser.add_argument(
#        '--dimensions', '-d', type=int, default=300, dest='dimensions',
#        help='desired dimensionality of the embeddings being produced'
#    )
#    parser.add_argument(
#        '--quiet', '-q', action='store_false', dest='verbose',
#        help="Don't print the trace to stdout."
#    )



def get_argparser(**kwargs):
    """
    Create an argument parser that includes all of the common options and
    knows how to relativise paths using the RC file.  More specialized 
    paramters can be added by the caller.
    """
    parser = ModelArgumentParser(**kwargs)
    parser.add_argument(
        '--out-dir', '-o', required=True, dest='save_embeddings_dir',
        help="Name of embeddings subdirectory in which to store embeddings"
    )
    parser.add_argument(
        '--writes', '-e', dest='num_writes', type=int, default=100,
        help="Number of times to write intermediate model state to disk."
    )
    parser.add_argument(
        '--updates', dest='num_updates', type=int, default=100000,
        help="Total number of training updates to run."
    )
    parser.add_argument(
        '--monitor-closely', '-M', action='store_true',
        help="Get the loss after every single model batch"
    )
    parser.add_argument(
        '--debug', '-D', action='store_true',
        help="After making the solver, go into interactive debugger"
    )

    # MOVED FROM COMMON CONSTRUCTOR ARGS

    parser.add_argument(
        '--corpus-stats-path', '-c', required=True, dest='corpus_stats_path',
        help=(
            "path to corpus statistics to be used for training. "
            "E.g. for window-based embedding models, this is the path to the "
            "cooccurrence statistics.  For models that make use of the "
            "dependency parse, this is the path to the dependency data."
        )
    )
    parser.add_argument(
        '--optimizer', '-s', default='adam', help="Type of optimizer to use",
        dest='opt_str'
    )
    parser.add_argument(
        '--learning-rate', '-l', type=float, default=0.01,
        help="Learning rate",
    )
    parser.add_argument(
        '--device', default='cuda:0', dest='device',
        help="Name of the processor we want to use for math (default is cuda:0)"
    )
    parser.add_argument(
        '--init', '-i', dest="init_embeddings_path", default=None,
        help="Name of embeddings directory to use as initialization"
    )
    parser.add_argument(
        '--seed', '-S', type=int, default=1917, help="Random seed"
    )
    parser.add_argument(
        '--dimensions', '-d', type=int, default=300, dest='dimensions',
        help='desired dimensionality of the embeddings being produced'
    )
    parser.add_argument(
        '--quiet', '-q', action='store_false', dest='verbose',
        help="Don't print the trace to stdout."
    )


    #parser.add_argument(
    #    '--dtype', choices=(64, 32, 16), default=32, dest='dtype',
    #    help="Bit depth of floats used in the model."
    #)
    return parser
<|MERGE_RESOLUTION|>--- conflicted
+++ resolved
@@ -68,20 +68,11 @@
         args = vars(super(ModelArgumentParser, self).parse_args())
         args['save_embeddings_dir'] = os.path.join(
             h.CONSTANTS.RC['embeddings_dir'], args['save_embeddings_dir'])
-<<<<<<< HEAD
-        args['cooccurrence_path'] = os.path.join(
-            h.CONSTANTS.RC['cooccurrence_dir'], args['cooccurrence_path'])
-        # if args['init_embeddings_path'] is not None:
-            # args['init_embeddings_path'] = os.path.join(
-            #     h.CONSTANTS.RC['embeddings_dir'], args['init_embeddings_path'])
-
-=======
         args['corpus_stats_path'] = os.path.join(
             h.CONSTANTS.RC['cooccurrence_dir'], args['corpus_stats_path'])
         if args['init_embeddings_path'] is not None:
             args['init_embeddings_path'] = os.path.join(
                 h.CONSTANTS.RC['embeddings_dir'], args['init_embeddings_path'])
->>>>>>> c36ceb6d
         return args
 
 
@@ -314,7 +305,7 @@
     )
     parser.add_argument(
         '--init', '-i', dest="init_embeddings_path", default=None,
-        help="Name of embeddings directory to use as initialization"
+        help="Name of embeddings subdirectory to use as initialization"
     )
     parser.add_argument(
         '--seed', '-S', type=int, default=1917, help="Random seed"
