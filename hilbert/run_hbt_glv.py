import os
import hilbert.run_base as hrun
import hilbert.factories as proletariat


def run_glv(
        bigram_path,
        save_embeddings_dir,
        epochs=100,
        iters_per_epoch=100,
        init_embeddings_path=None,
        d=300,
        xmax=100,
        alpha=0.75,
        update_density=1.,
        mask_diagonal=False,
        learning_rate=0.01,
        opt_str='adam',
        sector_factor=1,
        shard_factor=1,
        shard_times=1,
        num_loaders=1,
        queue_size=32,
        loader_policy='parallel',
        seed=1,
        device=None,
        nobias=False,
    ):

    embsolver = proletariat.construct_glv_solver(
        bigram_path=bigram_path, init_embeddings_path=init_embeddings_path,
        d=d, alpha=alpha, xmax=xmax,update_density=update_density,
        mask_diagonal=mask_diagonal, learning_rate=learning_rate, 
<<<<<<< HEAD
        opt_str=opt_str, shard_factor=shard_factor, seed=seed, device=device,
        nobias=nobias,
=======
        opt_str=opt_str, shard_factor=shard_factor, 
        sector_factor=sector_factor, num_loaders=num_loaders,
        queue_size=queue_size, loader_policy=loader_policy, seed=seed,
        device=device
>>>>>>> 3d1ae855
    )

    print(embsolver.describe())

    hrun.init_workspace(embsolver, save_embeddings_dir)
    trace_path = os.path.join(save_embeddings_dir, 'trace.txt')

    # run it up!
    for epoch in range(1, epochs+1):
        print('epoch\t{}'.format(epoch))
        losses = embsolver.cycle(
            epochs=iters_per_epoch, shard_times=shard_times, hold_loss=True)

        # saving data
        hrun.save_embeddings(
            embsolver, save_embeddings_dir, iters_per_epoch * epoch)
        crt_iter = (epoch - 1) * iters_per_epoch
        hrun.write_trace(trace_path, crt_iter, losses)


if __name__ == '__main__':

    base_parser = hrun.get_base_argparser()
    base_parser.add_argument(
        '--X-max', '-x', type=float, default=100, dest='xmax',
        help="xmax in glove weighting function"
    )
    base_parser.add_argument(
        '--alpha', '-a', type=float, default=3/4,
        help="exponent in the weighting function for glove"
    )
    base_parser.add_argument(
        '--nobias', action='store_true',
        help='set this flag to override GloVe defaults and remove bias learning' 
    )
    all_args = vars(base_parser.parse_args())
    hrun.modify_args(all_args)
    run_glv(**all_args)<|MERGE_RESOLUTION|>--- conflicted
+++ resolved
@@ -31,15 +31,11 @@
         bigram_path=bigram_path, init_embeddings_path=init_embeddings_path,
         d=d, alpha=alpha, xmax=xmax,update_density=update_density,
         mask_diagonal=mask_diagonal, learning_rate=learning_rate, 
-<<<<<<< HEAD
-        opt_str=opt_str, shard_factor=shard_factor, seed=seed, device=device,
-        nobias=nobias,
-=======
         opt_str=opt_str, shard_factor=shard_factor, 
         sector_factor=sector_factor, num_loaders=num_loaders,
         queue_size=queue_size, loader_policy=loader_policy, seed=seed,
-        device=device
->>>>>>> 3d1ae855
+        device=device,
+        nobias=nobias,
     )
 
     print(embsolver.describe())
