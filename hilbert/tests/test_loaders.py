<<<<<<< HEAD
=======
from hilbert.bigram import DenseShardPreloader, LilSparsePreloader, TupSparsePreloader
>>>>>>> 8a392b89
from unittest import TestCase, main
from itertools import product
import hilbert as h
import torch
import scipy
import numpy as np
import os

BIGRAM_PATH = 'test-data/bigram-sectors/'
SPARSE_BIGRAM_PATH = 'test-data/bigram'
SECTOR_FACTOR = 3


def key_requirements_satisfied(mdict, mname):
    if mname == 'glv':
        return 'M' in mdict and 'weights' in mdict
    elif mname == 'w2v':
        return 'Nxx' in mdict and 'N_neg' in mdict
    elif mname == 'mle':
        return 'Pxx_data' in mdict and 'Pxx_independent' in mdict
    elif mname == 'map':
        return 'Pxx_independent' in mdict and 'Pxx_posterior' in mdict \
            and 'N_posterior' in mdict and 'N' in mdict
    elif mname == 'kl':
        return 'digamma_a' in mdict and 'digamma_b' in mdict \
            and 'N' in mdict and 'N_posterior' in mdict \
            and 'Pxx_independent' in mdict
    else:
        raise ValueError('No model name `{mname}`!'.format(mname))


class TestLoader(TestCase):


    def get_test_cooccurrence_stats(self):
        dictionary = h.dictionary.Dictionary([
            'banana','socks','car','field','radio','hamburger'
        ])
        Nxx = np.array([
            [0,3,1,1,0,0],
            [3,0,1,0,1,0],
            [1,1,0,0,0,1],
            [1,0,0,1,0,0],
            [0,1,0,0,0,1],
            [0,0,1,0,1,0]
        ])
        unigram = h.unigram.Unigram(dictionary, Nxx.sum(axis=1))
        return dictionary, Nxx, unigram


    def test_sample_max_likelihood_preloader(self):

        # Settings for test
        sector_factor = 3

        # Create sharded bigram data to test the loader
        dictionary, Nxx, unigram = self.get_test_cooccurrence_stats()
        bigram = h.bigram.BigramMutable(unigram, Nxx)

        # Save the bigram data on disk in shards to test the loader
        save_path = os.path.join(h.CONSTANTS.TEST_DIR, 'test-sample-loader')
        sectors = h.shards.Shards(sector_factor)
        bigram.save_sectors(save_path, sectors)

        # Get the loader to re-produce the original matrix
        loader = h.bigram.SampleMaxLikelihoodLoader(save_path, sector_factor)
        loader.accumulate_statistics()
        sparse = scipy.sparse.coo_matrix((
            np.array(loader.data), 
            (np.array(loader.I), np.array(loader.J))
        ))
        dense = sparse.toarray()

        # Test equality
        self.assertTrue(np.allclose(dense, Nxx))



    ######################## Tup Sparse Testing!!! ########################
    def test_tupsparse_preload_functionality(self):
        device = torch.device('cpu')
        filter_repeats = False
        zk = 100
        n_batches = 123

        preloader = TupSparsePreloader(
            SPARSE_BIGRAM_PATH,
            zk=zk,
            n_batches=n_batches,
            filter_repeats=False,
            device=device,
            include_unigram_data=False
        )

        all_batches = []
        for i, bslice in enumerate(preloader.preload_iter()):
            self.assertTrue(type(bslice) == slice)

            batch_id, bigram_data, unigram_data = preloader.prepare(bslice)

            # grab the things
            self.assertEqual(batch_id.shape[0], 2)
            self.assertEqual(len(batch_id), 2)
            self.assertEqual(len(bigram_data), 4)
            self.assertEqual(unigram_data, None)

            # make sure they have the correct shapes and sizes
            all_nij, nx, nxt, n = bigram_data
            self.assertEqual(all_nij.shape, nx.shape)
            self.assertEqual(all_nij.shape, nxt.shape)
            self.assertEqual(len(all_nij.shape), 1)
            self.assertEqual(len(n.shape), 0)

            targ_shape = batch_id
            if i < n_batches - 1: # last one will be clipped
                self.assertEqual(len(all_nij), preloader.batch_size + zk)

            # need those zed samples to be zed!
            self.assertTrue(
                torch.all(
                    torch.eq(all_nij[-zk:], torch.zeros((zk, )))
                )
            )

            # make sure positive samples are positive!
            self.assertTrue(
                torch.all(
                    torch.gt(all_nij[:-zk], 0)
                )
            )

            all_batches.append((batch_id, bslice,))

        self.assertEqual(len(all_batches), n_batches)


    def test_model_with_tupsparse_preloader(self):
        device = torch.device('cpu')

        model_constructors = [
            # (ml.GloveLoader, 'glv'),
            # (ml.Word2vecLoader, 'w2v'),
            (ml.MaxLikelihoodLoader, 'mle'),
            # (ml.MaxPosteriorLoader, 'map'),
            # (ml.KLLoader, 'kl')
        ]

        zk = 100
        n_batches = 123

        for constructor, mname in model_constructors:
            model_loader = constructor(
                TupSparsePreloader(
                    SPARSE_BIGRAM_PATH,
                    zk=zk,
                    n_batches=n_batches,
                    filter_repeats=False,
                    device=device,
                    include_unigram_data=False
                ),
                verbose=False,
                device='cpu'
            )
            n_expected_iters = model_loader.preloader.n_batches

            # double checking that the construction fills it up!
            self.assertEqual(len(model_loader.preloaded_batches), n_expected_iters)

            # check that resetting works as intended
            model_loader.preload_all_batches()
            self.assertEqual(len(model_loader.preloaded_batches), n_expected_iters)

            # testing model batch iteration
            all_batch_ids = []
            for i, (batch_id, data_dict) in enumerate(model_loader):
                all_batch_ids.append(batch_id[0])

                self.assertEqual(batch_id.shape[0], 2)
                if i < n_batches - 1:
                    self.assertEqual(batch_id.shape[1], model_loader.preloader.batch_size + zk)
                self.assertTrue(key_requirements_satisfied(data_dict, mname))

            # ensuring batching is properly done
            self.assertEqual(len(all_batch_ids), n_expected_iters)
            self.assertEqual(len(all_batch_ids), len(set(all_batch_ids)))


    ######################## Lil Sparse Testing!!! ########################
    def test_sparse_preload_functionality(self):
        device = torch.device('cpu')
        filter_repeats = False
        zk = 100

        preloader = LilSparsePreloader(
            SPARSE_BIGRAM_PATH,
            zk=zk,
            filter_repeats=filter_repeats,
            device=device,
        )

        all_batches = []
        for i in preloader.preload_iter():
            torch.manual_seed(i)
            batch_id, bigram_data, unigram_data = preloader.prepare(i)
            all_batches.append(batch_id[0])

            self.assertEqual(len(bigram_data), 4)
            nijs, ni, njs, n = bigram_data

            # check that it's going correctly
            self.assertEqual(len(nijs), len(njs))
            self.assertEqual(len(ni.shape), 0) # constant
            self.assertEqual(len(n.shape), 0) # constant

            if not filter_repeats:
                i, all_js = batch_id
                a_nijs = preloader.sparse_nxx[i][1] # values

                # these are z-samples we will draw, given that we hardcode the seed
                torch.manual_seed(i)
                expected_zs = torch.randint(preloader.n_batches,
                                            device=device,
                                            size=(min(len(a_nijs), zk,),)).sort()[0]

                got_z_nijs = nijs[-len(expected_zs):]
                self.assertEqual(len(expected_zs), len(got_z_nijs))

                n_zeds = len(expected_zs)
                self.assertEqual(len(a_nijs) + n_zeds, len(nijs))
                self.assertEqual(sum(nijs[-n_zeds:]), 0)

        self.assertEqual(len(all_batches), preloader.n_batches)


    def test_model_with_sparse_preloader(self):
        model_constructors = [
            (h.model_loaders.GloveLoader, 'glv'),
            (h.model_loaders.Word2vecLoader, 'w2v'),
            (h.model_loaders.MaxLikelihoodLoader, 'mle'),
            (h.model_loaders.MaxPosteriorLoader, 'map'),
            (h.model_loaders.KLLoader, 'kl')
        ]

        for constructor, mname in model_constructors:
            model_loader = constructor(
                LilSparsePreloader(SPARSE_BIGRAM_PATH,
                                   zk=1000,
                                   filter_repeats=True,
                                   device='cpu',
                                   include_unigram_data=mname=='w2v'),
                verbose=False,
                device='cpu'
            )
            n_expected_iters = model_loader.preloader.n_batches

            # double checking that the construction fills it up!
            self.assertEqual(len(model_loader.preloaded_batches), n_expected_iters)

            # check that resetting works as intended
            model_loader.preload_all_batches()
            self.assertEqual(len(model_loader.preloaded_batches), n_expected_iters)

            # testing model shard iteration
            all_batch_ids = []
            for batch_id, data_dict in model_loader:
                all_batch_ids.append(batch_id[0])
                self.assertTrue(key_requirements_satisfied(data_dict, mname))

            # ensuring batching is properly done
            self.assertEqual(len(all_batch_ids), n_expected_iters)
            self.assertEqual(len(all_batch_ids), len(set(all_batch_ids)))


    def test_dense_preload_functionality(self):
        # things we will be testing over
        test_combos = list(product(
            [1, 3], # sector factors
            [1, 2, 3, 4], # shard factors
            [None, 1e-6, 1e-4], # t_clean_undersample
            [None, 0.25, 0.75], # alpha_unigram_smoothing
        ))

        # iterate over each combo
        for sef, shf, t, al in test_combos:
            preloader = h.bigram.DenseShardPreloader(
                BIGRAM_PATH, sef, shf,
                t_clean_undersample=t,
                alpha_unigram_smoothing=al,
            )

            n_expected_iters = (sef ** 2) * (shf ** 2)
            all_shard_ids = []
            for shard, bigram, unigram in preloader.preload_iter():
                all_shard_ids.append((shard.i, shard.j))

            self.assertEqual(len(all_shard_ids), n_expected_iters)
            self.assertEqual(len(all_shard_ids), len(set(all_shard_ids)))


    def test_model_with_dense_preloader(self):
        shard_factor = 1
        n_expected_iters = (SECTOR_FACTOR ** 2) * (shard_factor ** 2)

        model_constructors = [
            (ml.GloveLoader, 'glv'),
            (ml.Word2vecLoader, 'w2v'),
            (ml.MaxLikelihoodLoader, 'mle'),
            (ml.MaxPosteriorLoader, 'map'),
            (ml.KLLoader, 'kl')
        ]

        for constructor, mname in model_constructors:
            model_loader = constructor(
                h.bigram.DenseShardPreloader(BIGRAM_PATH, SECTOR_FACTOR, shard_factor,
                                    None, None),
                verbose=False,
                device='cpu'
            )

            # double checking that the construction fills it up!
            self.assertEqual(len(model_loader.preloaded_batches), n_expected_iters)

            # check that resetting works as intended
            model_loader.preload_all_batches()
            self.assertEqual(len(model_loader.preloaded_batches), n_expected_iters)

            # testing model shard iteration
            all_shard_ids = []
            for shard, data_dict in model_loader:
                all_shard_ids.append((shard.i, shard.j))
                self.assertTrue(key_requirements_satisfied(data_dict, mname))

            # ensuring sharding is properly done
            self.assertEqual(len(all_shard_ids), n_expected_iters)
            self.assertEqual(len(all_shard_ids), len(set(all_shard_ids)))



if __name__ == '__main__':
    main()<|MERGE_RESOLUTION|>--- conflicted
+++ resolved
@@ -1,7 +1,3 @@
-<<<<<<< HEAD
-=======
-from hilbert.bigram import DenseShardPreloader, LilSparsePreloader, TupSparsePreloader
->>>>>>> 8a392b89
 from unittest import TestCase, main
 from itertools import product
 import hilbert as h
@@ -87,7 +83,7 @@
         zk = 100
         n_batches = 123
 
-        preloader = TupSparsePreloader(
+        preloader = h.bigram.TupSparsePreloader(
             SPARSE_BIGRAM_PATH,
             zk=zk,
             n_batches=n_batches,
@@ -154,7 +150,7 @@
 
         for constructor, mname in model_constructors:
             model_loader = constructor(
-                TupSparsePreloader(
+                h.bigram.TupSparsePreloader(
                     SPARSE_BIGRAM_PATH,
                     zk=zk,
                     n_batches=n_batches,
@@ -195,7 +191,7 @@
         filter_repeats = False
         zk = 100
 
-        preloader = LilSparsePreloader(
+        preloader = h.bigram.LilSparsePreloader(
             SPARSE_BIGRAM_PATH,
             zk=zk,
             filter_repeats=filter_repeats,
@@ -247,7 +243,7 @@
 
         for constructor, mname in model_constructors:
             model_loader = constructor(
-                LilSparsePreloader(SPARSE_BIGRAM_PATH,
+                h.bigram.LilSparsePreloader(SPARSE_BIGRAM_PATH,
                                    zk=1000,
                                    filter_repeats=True,
                                    device='cpu',
