--- conflicted
+++ resolved
@@ -266,12 +266,13 @@
 
     def test_toy_model_distribution(self):
         """
-        Only test 1 cycle.
-        For each Gibbs sampling step, we are sampling 1 unit from the categorical distribution conditioning on the given
-        positive sample.
-        To examine such unit is drawn from the expected model distribution, we draw a large number of sample from each
-        conditional distribution instead, and calculate the empirical probability of the sample. The probability vector
-        should be close to probability vector with which Categorical was created.
+        Only test 1 cycle.  For each Gibbs sampling step, we are sampling 1
+        unit from the categorical distribution conditioning on the given
+        positive sample.  To examine such unit is drawn from the expected model
+        distribution, we draw a large number of sample from each conditional
+        distribution instead, and calculate the empirical probability of the
+        sample. The probability vector should be close to probability vector
+        with which Categorical was created.
         """
 
         # Initialization..
@@ -341,7 +342,6 @@
             h.tests.load_test_data.dependency_corpus_path(),
             batch_size=batch_size
         )
-<<<<<<< HEAD
 
         dependency_corpus = h.tests.load_test_data.load_dependency_corpus()
 
@@ -440,33 +440,3 @@
                     torch.tensor(expected_arc_types_padded)
                 ))
 
-=======
-        dep_corpus = h.tests.load_test_data.load_dependency_corpus()
-        for batch_num, (positives, negatives) in loader:
-            batch_size, _, padded_length = positives.shape
-            for i, found_sentence in enumerate(positives):
-                expected_idx = dep_corpus.sort_idxs[i]
-                expected_sentence = dep_corpus.sentences[expected_idx]
-                expected_sentence = torch.tensor(expected_sentence)
-                _, sent_length = expected_sentence.shape
-                padding_length = padded_length - sent_length
-                torch.allclose(
-                    found_sentence[:,:sent_length], expected_sentence)
-
-                # Check for padding when we expect it.
-                if padding_length > 0:
-                    torch.allclose(
-                        found_sentence[:,sent_length:], 
-                        torch.tensor([[h.CONSTANTS.PAD] * padding_length]*3)
-                    )
-
-                # When there is no padding, the unpaded sentence is equal.
-                else:
-                    torch.allclose(found_sentence, expected_sentence)
-
-
-
-        # distributions themselves have been tested in test_toy_model_distribution.
-if __name__ == '__main__':
-    main()
->>>>>>> b909ba0b
