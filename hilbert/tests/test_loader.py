import os
import sys
from unittest import TestCase, main
import hilbert as h
import torch
from pytorch_categorical import Categorical
from collections import Counter
import itertools
import scipy.sparse as sparse
import numpy as np


class TestLoader(TestCase):

    # Assume that the bigram sector is correct, only test loader itself
    def test_dense_loader(self):

        cooccurrence_path = os.path.join(h.CONSTANTS.TEST_DIR, 'cooccurrence')
        shard_factor = 1, 2
        include_unigrams = False, True
        undersampling = None, torch.tensor(1e-5)
        smoothing = None, 3/4
        verbose = False

        sector_factor = h.cooccurrence.CooccurrenceSector.get_sector_factor(
            cooccurrence_path)
        sectors = h.shards.Shards(sector_factor)
        options = itertools.product(
            shard_factor, include_unigrams, undersampling, smoothing)

        for sh_factor, uni, usamp, smooth in options:

            loader = h.loader.DenseLoader(
                cooccurrence_path=cooccurrence_path,
                shard_factor=sh_factor,
                include_unigrams=uni,
                undersampling=usamp,
                smoothing=smooth,
                verbose=verbose,
            )
            shards = h.shards.Shards(sh_factor)

            for i, (shard_id, batch_data) in enumerate(loader):
                cooccurrence, unigram = batch_data
                sector = sectors[i//sh_factor**2]
                shard = shards[i%sh_factor**2]
                cooc_sector = h.cooccurrence.CooccurrenceSector.load(
                    cooccurrence_path, sector, verbose=False)
                if usamp is not None:
                    cooc_sector.apply_w2v_undersampling(usamp)
                if smooth is not None:
                    cooc_sector.apply_unigram_smoothing(smooth)
                expected_cooccurrence = cooc_sector.load_relative_shard(shard)
                for found, expected in zip(cooccurrence, expected_cooccurrence):
                    self.assertTrue(torch.allclose(expected, found))
                if uni:
                    expected_unigram = cooc_sector.load_relative_unigram_shard(
                        shard)
                    for found, expected in zip(unigram, expected_unigram):
                        self.assertTrue(torch.allclose(expected, found))
                else:
                    self.assertTrue(unigram is None)


class TestCPUSampleLoader(TestCase):

    def test_cpu_sample_loader_probabilities(self):

        num_samples = 50
        batch_size = 10000
        num_draws = num_samples * batch_size
        torch.random.manual_seed(1)

        # Construct a sample-based loader.  Sample from it, and check tha tthe
        # statistics are as desired.  But first, construct it.
        cooc_path = os.path.join(
            h.CONSTANTS.TEST_DIR, 'cooccurrence-10')
        loader = h.loader.CPUSampleLoader(cooc_path, device='cpu')

        # We'll need to know the vocabulary.
        vocab = h.dictionary.Dictionary.check_vocab(
            os.path.join(cooc_path, 'dictionary'))

        # Make some embeddings that will be used to calculate this sampler's
        # ability to generate the desired expectations using importance
        # sampling.
        embeddings = h.embeddings.random(vocab, 50)

        # Calculate the sampled expectation and probability.
        Nxx_sample = torch.zeros((vocab, vocab), dtype=torch.int32)
        Vxx_sample = torch.zeros((vocab, vocab), dtype=torch.float32)
        sum_exp_pmi = 0
        importance_sum = 0
        for sample_num in range(num_samples):
            sys.stdout.write('_'); sys.stdout.flush()
            I,J,exp_pmis = loader.sample(batch_size)
            for i, j, exp_pmi in zip(I,J,exp_pmis):
                Nxx_sample[i,j] += 1
                Vxx_sample[i,j] += exp_pmi
                sum_exp_pmi += exp_pmi
        Qxx_sample = Nxx_sample.float() / num_draws
        Pxx_sample = Vxx_sample / num_draws
        avg_exp_pmi = sum_exp_pmi / num_draws

        # Now calculate samples cooccurrence.
        cooc = h.cooccurrence.Cooccurrence.load(cooc_path)
        Nxx = torch.tensor(cooc.Nxx.toarray(), dtype=torch.float32)
        Pxx_expected = Nxx / cooc.N
        Qxx_expected = (cooc.Nx / cooc.N) * (cooc.Nxt / cooc.N)

        # Did we reproduce the target distribution (Pxx)?
        self.assertTrue(torch.allclose(Pxx_sample, Pxx_expected, atol=5e-4))

        # Was the proposal distribution as expected?
        self.assertTrue(torch.allclose(Qxx_sample, Qxx_expected, atol=5e-4))
<<<<<<< HEAD
=======
        
>>>>>>> 82981ab6



class TestGPUSampleLoader(TestCase):


    def test_cooccurrence_sample_loader_probabilities(self):
        for temperature in [1,2,5,10]:
            self.do_cooccurrence_sample_loader_probabilities_test(temperature)


    def do_cooccurrence_sample_loader_probabilities_test(self, temperature):
        """
        Draw a large number of samples, and calculate the empirical probability
        for each outcome.  It should be close to the probability vector with
        which Categorical was created.
        """
        torch.manual_seed(3141592)
        batch_size = 10000000
        sector_factor = 3

        cooccurrence_path = os.path.join(
            h.CONSTANTS.TEST_DIR, 'test-sample-loader')
        sampler = h.loader.GPUSampleLoader(
            cooccurrence_path, temperature=temperature,
            batch_size=batch_size, verbose=False
        )
        Nxx_data, I, J, Nx, Nxt = h.cooccurrence.CooccurrenceSector.load_coo(
            cooccurrence_path, verbose=False)

        positive_counts = torch.zeros(
            (Nx.shape[0], Nxt.shape[1]), dtype=torch.int32)
        negative_counts = torch.zeros(
            (Nx.shape[0], Nxt.shape[1]), dtype=torch.int32)

        IJ_sample = sampler.sample(batch_size)
        self.assertEqual(IJ_sample.shape, (batch_size*2, 2))

        # Acumulate the counts within the samples, and then derive the empirical
        # probabilities based on the counts.
        positive_counts = self.as_counts(IJ_sample[:batch_size])
        found_pij = positive_counts / positive_counts.sum()
        negative_counts = self.as_counts(IJ_sample[batch_size:])
        found_pi = negative_counts.sum(axis=1) / negative_counts.sum()
        found_pj = negative_counts.sum(axis=0) / negative_counts.sum()

        # Calculate the expected probabilities.  Take temperature into account.
        expected_pi_untempered = Nx.reshape((-1,)) / Nx.sum()
        expected_pi_raised = expected_pi_untempered ** (1/temperature-1)
        expected_pi_tempered = expected_pi_raised * expected_pi_untempered
        expected_pi_tempered = expected_pi_tempered / expected_pi_tempered.sum()

        expected_pj_untempered = Nxt.reshape((-1,)) / Nxt.sum()
        expected_pj_raised = expected_pj_untempered ** (1/temperature-1)
        expected_pj_tempered = expected_pj_raised * expected_pj_untempered
        expected_pj_tempered = expected_pj_tempered / expected_pj_tempered.sum()

        expected_pij_untempered = sparse.coo_matrix(
            (Nxx_data.numpy(), (I.numpy(), J.numpy()))).toarray()
        temper_adjuster = (
            expected_pi_raised.view((-1,1)) * expected_pj_raised.view((1,-1)))
        expected_pij_tempered = expected_pij_untempered * temper_adjuster
        expected_pij_tempered /= expected_pij_tempered.sum()

        # Check that empirical probabilities of samples match the probabilities
        # prescribed by the cooccurrence data read by the sampler.
        self.assertTrue(np.allclose(
            found_pij, expected_pij_tempered, atol=1e-3))
        self.assertTrue(np.allclose(found_pi, expected_pi_tempered, atol=1e-3))
        self.assertTrue(np.allclose(found_pj, expected_pj_tempered, atol=1e-3))


    def as_counts(self, IJ):
        """
        Take advantage of scipy's coo_matrix constructor as a way to accumulate
        counts for i,j-samples.
        """
        return sparse.coo_matrix((
            np.ones((IJ.shape[0],)),
            (self.cpu_1d_np(IJ[:,0]), self.cpu_1d_np(IJ[:,1]))
        )).toarray()


    def cpu_1d_np(self, tensor):
        """Move tensor to cpu; cast and reshape to a 1-d numpy array"""
        return tensor.cpu().view((-1,)).numpy()


    def test_cooccurrence_sample_loader_interface(self):
        """
        Even though test_cooccurrence_sampler does not yield multiple batches,
        It is implemented as an iterator, for consistency with DenseLoader.
        Test that the iterator interface is satisfied.
        """
        torch.manual_seed(3141592)
        batch_size = 3
        sector_factor = 3
        num_batches = 10

        cooccurrence_path = os.path.join(
            h.CONSTANTS.TEST_DIR, 'test-sample-loader')
        sampler = h.loader.GPUSampleLoader(
            cooccurrence_path, batch_size=batch_size, verbose=False)

        # Figure out the number of batches we expect, given the total number
        # of cooccurrence counts in the data, and the chosen batch_size.
        Nxx_data, I, J, Nx, Nxt = h.cooccurrence.CooccurrenceSector.load_coo(
            cooccurrence_path, sector_factor, verbose=False)

        # Confirm the shape, number, and dtype of batches.
        num_batches_seen = 0
        for batch_num in range(num_batches):
            for batch_id, batch_data in sampler:
                num_batches_seen += 1
                self.assertEqual(batch_id.shape, (batch_size*2, 2))
                self.assertEqual(batch_data, None)
                self.assertEqual(batch_id.dtype, torch.LongTensor.dtype)
        self.assertEqual(num_batches_seen, num_batches)


class TestGibbsSampleLoader(TestCase):
    def sample_distribution_from_counter(self, counter):
        distr = dict(counter)
        total_cnt = sum(counter.values())
        # self.assertEqual(total_cnt, 100000)
        ordered_distr = torch.zeros(6)
        for k in distr:
            distr[k] = distr[k]/total_cnt
            ordered_distr[k] = distr[k]
        return ordered_distr

    def initialization(self, get_distr=False):
        torch.manual_seed(616)
        batch_size = 10
        cooccurrence_path = os.path.join(
            h.CONSTANTS.TEST_DIR, 'test-sample-loader')
        dictionary = h.dictionary.Dictionary.load(
            os.path.join(cooccurrence_path, 'dictionary'))
        learner = h.learner.SampleLearner(
            vocab=len(dictionary),
            covocab=len(dictionary),
            d=50,
            device='cuda:0'
        )

        sampler = h.loader.GibbsSampleLoader(
            cooccurrence_path, learner, temperature=1,
            batch_size=batch_size, verbose=False, gibbs_iteration=1, get_distr=get_distr
        )
        return sampler

    def test_toy_model_distribution(self):
        """
        Only test 1 cycle.

<<<<<<< HEAD
        For each Gibbs sampling step, we are sampling 1 unit from the categorical distribution conditioning on the given
        positive sample.
        To examine such unit is drawn from the expected model distribution, we draw a large number of sample from each
        conditional distribution instead, and calculate the empirical probability of the sample. The probability vector
        should be close to probability vector with which Categorical was created.
        """

        # Initialization..
        gibbs_sampler = self.initialization()
        IJ_sample = gibbs_sampler.sample(gibbs_sampler.batch_size)
        # make sure number of sample we need
        self.assertEqual(IJ_sample.shape, (gibbs_sampler.batch_size * 2, 2))

        positive_samples_IJ = IJ_sample[:gibbs_sampler.batch_size]
        # expected counts
        for ind, (i, j) in enumerate(positive_samples_IJ):
            # model_distribution = torch.nn.functional.softmax(sampler.conditional_dist_J[ind])
            model_distribution = gibbs_sampler.conditional_dist_J[ind]/gibbs_sampler.conditional_dist_J[ind].sum()
            # p(j'|i)
            self.assertEqual(model_distribution.shape[0], len(gibbs_sampler.learner.vocab))
            condition_sampler = Categorical(model_distribution, normalized=True)
            j_prime_samples_ind = condition_sampler.sample((1000000,)).cpu().numpy()
            j_prime_cntr = Counter(j_prime_samples_ind)
            sample_dist = self.sample_distribution_from_counter(j_prime_cntr)

            expected_dist_prenorm = gibbs_sampler.Pj * torch.exp(gibbs_sampler.learner.V[i] @ gibbs_sampler.learner.W.t())
            self.assertEqual(expected_dist_prenorm.shape[0], len(gibbs_sampler.learner.vocab))
            # expected_dist = torch.nn.functional.softmax(expected_dist_prenorm)
            expected_dist = expected_dist_prenorm/expected_dist_prenorm.sum()

            # print(sample_dist,expected_dist)
            # print("")
            # normalized sample distribution and true distribution
            self.assertTrue(torch.allclose(sample_dist, expected_dist.cpu(), atol=1e-3))
            self.assertTrue(torch.allclose(expected_dist, model_distribution))

            # self.assertEqual(expected_dist.shape[0], len(sample_dist))

    def test_iterative_gibbs(self):
        """
        Test iterative gibbs sampling by making sure the first iteration by iterative method should be the same as
        hard coded toy example, which has been tested.

        """
        toy_gibbs_sampler = self.initialization()
        IJ_sample_toy = toy_gibbs_sampler.sample(toy_gibbs_sampler.batch_size)
        iter_gibbs_sampler = self.initialization()
        IJ_sample_iter = iter_gibbs_sampler.sample(iter_gibbs_sampler.batch_size)
        self.assertTrue(torch.equal(IJ_sample_toy, IJ_sample_iter))

    def test_gibbs_toy_distr(self):
        """

        :return:
        """
        toy_gibbs_sampler = self.initialization(get_distr=True)
        one_cycle_negative_distr = toy_gibbs_sampler.distribution_only(toy_gibbs_sampler.batch_size, toy=True)

        self.assertEqual(one_cycle_negative_distr[1][0].shape[0], toy_gibbs_sampler.batch_size)
        self.assertEqual(one_cycle_negative_distr[1][0].shape[1], toy_gibbs_sampler.Pj.shape[0])
        self.assertEqual(one_cycle_negative_distr[1][1].shape[0], toy_gibbs_sampler.batch_size)
        self.assertEqual(one_cycle_negative_distr[1][1].shape[1], toy_gibbs_sampler.Pj.shape[0])
=======
class TestDependencyLoader(TestCase):

    def test_dependency_loader(self):
        batch_size = int(1e5)
        loader = h.loader.DependencyLoader(
            h.tests.load_test_data.dependency_corpus_path(),
            batch_size=batch_size
        )
        dep_corpus = h.tests.load_test_data.load_dependency_corpus()
        for batch_num, (positives, negatives) in loader:
            batch_size, _, padded_length = positives.shape
            for i, found_sentence in enumerate(positives):
                expected_idx = dep_corpus.sort_idxs[i]
                expected_sentence = dep_corpus.sentences[expected_idx]
                expected_sentence = torch.tensor(expected_sentence)
                _, sent_length = expected_sentence.shape
                padding_length = padded_length - sent_length
                torch.allclose(
                    found_sentence[:,:sent_length], expected_sentence)

                # Check for padding when we expect it.
                if padding_length > 0:
                    torch.allclose(
                        found_sentence[:,sent_length:], 
                        torch.tensor([[h.CONSTANTS.PAD] * padding_length]*3)
                    )

                # When there is no padding, the unpaded sentence is equal.
                else:
                    torch.allclose(found_sentence, expected_sentence)
                        
                    
                
>>>>>>> 82981ab6

        # distributions themselves have been tested in test_toy_model_distribution.
if __name__ == '__main__':
    main()<|MERGE_RESOLUTION|>--- conflicted
+++ resolved
@@ -113,10 +113,6 @@
 
         # Was the proposal distribution as expected?
         self.assertTrue(torch.allclose(Qxx_sample, Qxx_expected, atol=5e-4))
-<<<<<<< HEAD
-=======
-        
->>>>>>> 82981ab6
 
 
 
@@ -271,8 +267,6 @@
     def test_toy_model_distribution(self):
         """
         Only test 1 cycle.
-
-<<<<<<< HEAD
         For each Gibbs sampling step, we are sampling 1 unit from the categorical distribution conditioning on the given
         positive sample.
         To examine such unit is drawn from the expected model distribution, we draw a large number of sample from each
@@ -335,7 +329,8 @@
         self.assertEqual(one_cycle_negative_distr[1][0].shape[1], toy_gibbs_sampler.Pj.shape[0])
         self.assertEqual(one_cycle_negative_distr[1][1].shape[0], toy_gibbs_sampler.batch_size)
         self.assertEqual(one_cycle_negative_distr[1][1].shape[1], toy_gibbs_sampler.Pj.shape[0])
-=======
+
+
 class TestDependencyLoader(TestCase):
 
     def test_dependency_loader(self):
@@ -366,10 +361,8 @@
                 # When there is no padding, the unpaded sentence is equal.
                 else:
                     torch.allclose(found_sentence, expected_sentence)
-                        
-                    
-                
->>>>>>> 82981ab6
+
+
 
         # distributions themselves have been tested in test_toy_model_distribution.
 if __name__ == '__main__':
